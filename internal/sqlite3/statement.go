--- conflicted
+++ resolved
@@ -21,15 +21,9 @@
 // Statement is structurally identical to *gorqlite.Statement in order to be
 // usable with the gorqlite library as well as the sqlite3 package.
 type Statement struct {
-<<<<<<< HEAD
-	Query     string
-	Arguments []interface{}
-	Returning bool
-=======
 	Query     string        // SQL statement
 	Arguments []interface{} // arguments of the SQL statement
 	Returning bool          // must be true if the SQL statement includes a RETURNING clause
->>>>>>> 2eedc60e
 }
 
 func NewStatement(sql string, params ...interface{}) *Statement {
@@ -44,11 +38,7 @@
 	return s
 }
 
-<<<<<<< HEAD
-// Check returns an error is the count of parameters does not match the count of
-=======
 // Check returns an error if the count of parameters does not match the count of
->>>>>>> 2eedc60e
 // '?' in the SQL string.
 func (s *Statement) Check() error {
 	paramsCount := strings.Count(s.Query, "?")
