package encoding

import (
	"bytes"
	"encoding/json"
	"errors"
	"fmt"

	"github.com/hibiken/asynq/internal/sqlite3/command"
)

var (
<<<<<<< HEAD
	// ErrTypesColumnsLengthViolation is returned when a results
	// object doesn't have the same number of types and columns
	ErrTypesColumnsLengthViolation = errors.New("types and columns are different lengths")
=======
	// ErrTypesColumnsMismatch is returned when a results
	// object doesn't have the same number of types and columns
	ErrTypesColumnsMismatch = errors.New("number of types differs from columns")
>>>>>>> 2eedc60e
)

// Result represents the outcome of an operation that changes rows.
type Result struct {
	LastInsertID int64   `json:"last_insert_id,omitempty"`
	RowsAffected int64   `json:"rows_affected,omitempty"`
	Error        string  `json:"error,omitempty"`
	Time         float64 `json:"time,omitempty"`
}

// Rows represents the outcome of an operation that returns query data.
type Rows struct {
	Columns []string        `json:"columns,omitempty"`
	Types   []string        `json:"types,omitempty"`
	Values  [][]interface{} `json:"values,omitempty"`
	Error   string          `json:"error,omitempty"`
	Time    float64         `json:"time,omitempty"`
}

<<<<<<< HEAD
// AssociativeRows represents the outcome of an operation that returns query data.
=======
// AssociativeRows represents the outcome of an operation that returns query data
// similar to Rows with the difference that:
//   - in Rows, rows and types are slices that must be accessed with the same index
//   - in AssociativeRows, Types map colum names to type, and each row in Rows maps
//     a column name to a value.
//
// Example:
//
//		q := &command.QueryRows{
//			Columns: []string{"col1", "col2"},
//			Types:   []string{"string", "int"},
//			Values: []*command.Values{
//				{Parameters: []*command.Parameter{
//					{Value: "bob", Name: ""},
//					{Value: 23, Name: ""},
//				}},
//			},
//		}
//	  - as Rows: {
//	    "columns": [  "col1",   "col2" ],
//	    "types":   [  "string", "int" ],
//	    "values": [[  "bob",    23    ]]
//	    }
//	  - as AssociativeRows: {
//	    "types": { "col1": "string", "col2": "int" },
//	    "rows": [{ "col1": "bob",    "col2": 23 }]
//	    }
>>>>>>> 2eedc60e
type AssociativeRows struct {
	Types map[string]string        `json:"types,omitempty"`
	Rows  []map[string]interface{} `json:"rows"`
	Error string                   `json:"error,omitempty"`
	Time  float64                  `json:"time,omitempty"`
}

// ResultWithRows represents the outcome of an operation that changes rows, but also
<<<<<<< HEAD
// includes an nil rows object, so clients can distinguish between a query and execute
=======
// includes a nil rows object, so clients can distinguish between a query and execute
>>>>>>> 2eedc60e
// result.
type ResultWithRows struct {
	Result
	Rows []map[string]interface{} `json:"rows"`
}

// NewResultRowsFromExecuteQueryResponse returns an API object from an
// ExecuteQueryResponse.
func NewResultRowsFromExecuteQueryResponse(e *command.ExecuteQueryResponse) (interface{}, error) {
	if er := e.GetE(); er != nil {
		return NewResultFromExecuteResult(er)
	} else if qr := e.GetQ(); qr != nil {
		return NewRowsFromQueryRows(qr)
	} else if err := e.GetError(); err != "" {
		return map[string]string{
			"error": err,
		}, nil
	}
	return nil, errors.New("no ExecuteResult, QueryRows, or Error")
}

func NewAssociativeResultRowsFromExecuteQueryResponse(e *command.ExecuteQueryResponse) (interface{}, error) {
	if er := e.GetE(); er != nil {
		r, err := NewResultFromExecuteResult(er)
		if err != nil {
			return nil, err
		}
		return &ResultWithRows{
			Result: *r,
		}, nil
	} else if qr := e.GetQ(); qr != nil {
		return NewAssociativeRowsFromQueryRows(qr)
	} else if err := e.GetError(); err != "" {
		return map[string]string{
			"error": err,
		}, nil
	}
	return nil, errors.New("no ExecuteResult, QueryRows, or Error")
}

// NewResultFromExecuteResult returns an API Result object from an ExecuteResult.
func NewResultFromExecuteResult(e *command.ExecuteResult) (*Result, error) {
	return &Result{
		LastInsertID: e.LastInsertId,
		RowsAffected: e.RowsAffected,
		Error:        e.Error,
		Time:         e.Time,
	}, nil
}

// NewRowsFromQueryRows returns an API Rows object from a QueryRows
func NewRowsFromQueryRows(q *command.QueryRows) (*Rows, error) {
	if len(q.Columns) != len(q.Types) {
<<<<<<< HEAD
		return nil, ErrTypesColumnsLengthViolation
=======
		return nil, ErrTypesColumnsMismatch
>>>>>>> 2eedc60e
	}

	values := make([][]interface{}, len(q.Values))
	if err := NewValuesFromQueryValues(values, q.Values); err != nil {
		return nil, err
	}
	return &Rows{
		Columns: q.Columns,
		Types:   q.Types,
		Values:  values,
		Error:   q.Error,
		Time:    q.Time,
	}, nil
}

// NewAssociativeRowsFromQueryRows returns an associative API object from a QueryRows
func NewAssociativeRowsFromQueryRows(q *command.QueryRows) (*AssociativeRows, error) {
	if len(q.Columns) != len(q.Types) {
<<<<<<< HEAD
		return nil, ErrTypesColumnsLengthViolation
=======
		return nil, ErrTypesColumnsMismatch
>>>>>>> 2eedc60e
	}

	values := make([][]interface{}, len(q.Values))
	if err := NewValuesFromQueryValues(values, q.Values); err != nil {
		return nil, err
	}

	rows := make([]map[string]interface{}, len(values))
	for i := range rows {
		m := make(map[string]interface{})
		for ii, c := range q.Columns {
			m[c] = values[i][ii]
		}
		rows[i] = m
	}

	types := make(map[string]string)
	for i := range q.Types {
		types[q.Columns[i]] = q.Types[i]
	}

	return &AssociativeRows{
		Types: types,
		Rows:  rows,
		Error: q.Error,
		Time:  q.Time,
	}, nil
}

// NewValuesFromQueryValues sets Values from a QueryValue object.
func NewValuesFromQueryValues(dest [][]interface{}, v []*command.Values) error {
	for n := range v {
		vals := v[n]
		if vals == nil {
			dest[n] = nil
			continue
		}

		params := vals.GetParameters()
		if params == nil {
			dest[n] = nil
			continue
		}

		rowValues := make([]interface{}, len(params))
		for p := range params {
			switch w := params[p].GetValue().(type) {
			case int, int64, float64, bool, []byte, string:
				rowValues[p] = w
			case nil:
				rowValues[p] = nil
			default:
				return fmt.Errorf("unsupported parameter type at index %d: %T", p, w)
			}
		}
		dest[n] = rowValues
	}

	return nil
}

// Encoder is used to JSON marshal ExecuteResults, QueryRows
// and ExecuteQueryRequests.
type Encoder struct {
	Associative bool
}

// JSONMarshal implements the marshal interface
func (e *Encoder) JSONMarshal(i interface{}) ([]byte, error) {
	return jsonMarshal(i, noEscapeEncode, e.Associative)
}

// JSONMarshalIndent implements the marshal indent interface
func (e *Encoder) JSONMarshalIndent(i interface{}, prefix, indent string) ([]byte, error) {
	f := func(i interface{}) ([]byte, error) {
		b, err := noEscapeEncode(i)
		if err != nil {
			return nil, err
		}
		var out bytes.Buffer
		_ = json.Indent(&out, b, prefix, indent)
		return out.Bytes(), nil
	}
	return jsonMarshal(i, f, e.Associative)
}

func noEscapeEncode(i interface{}) ([]byte, error) {
	var buf bytes.Buffer
	enc := json.NewEncoder(&buf)
	enc.SetEscapeHTML(false)
	if err := enc.Encode(i); err != nil {
		return nil, err
	}
	return bytes.TrimRight(buf.Bytes(), "\n"), nil
}

func jsonMarshal(i interface{}, f func(i interface{}) ([]byte, error), assoc bool) ([]byte, error) {
	switch v := i.(type) {
	case *command.ExecuteResult:
		r, err := NewResultFromExecuteResult(v)
		if err != nil {
			return nil, err
		}
		return f(r)
	case []*command.ExecuteResult:
		var err error
		results := make([]*Result, len(v))
		for j := range v {
			results[j], err = NewResultFromExecuteResult(v[j])
			if err != nil {
				return nil, err
			}
		}
		return f(results)
	case *command.QueryRows:
		if assoc {
			r, err := NewAssociativeRowsFromQueryRows(v)
			if err != nil {
				return nil, err
			}
			return f(r)
		} else {
			r, err := NewRowsFromQueryRows(v)
			if err != nil {
				return nil, err
			}
			return f(r)
		}
	case *command.ExecuteQueryResponse:
		r, err := NewResultRowsFromExecuteQueryResponse(v)
		if err != nil {
			return nil, err
		}
		return f(r)
	case []*command.QueryRows:
		var err error

		if assoc {
			rows := make([]*AssociativeRows, len(v))
			for j := range v {
				rows[j], err = NewAssociativeRowsFromQueryRows(v[j])
				if err != nil {
					return nil, err
				}
			}
			return f(rows)
		} else {
			rows := make([]*Rows, len(v))
			for j := range v {
				rows[j], err = NewRowsFromQueryRows(v[j])
				if err != nil {
					return nil, err
				}
			}
			return f(rows)
		}
	case []*command.ExecuteQueryResponse:
		if assoc {
			res := make([]interface{}, len(v))
			for j := range v {
				r, err := NewAssociativeResultRowsFromExecuteQueryResponse(v[j])
				if err != nil {
					return nil, err
				}
				res[j] = r
			}
			return f(res)
		} else {
			res := make([]interface{}, len(v))
			for j := range v {
				r, err := NewResultRowsFromExecuteQueryResponse(v[j])
				if err != nil {
					return nil, err
				}
				res[j] = r
			}
			return f(res)
		}
	case []*command.Values:
		values := make([][]interface{}, len(v))
		if err := NewValuesFromQueryValues(values, v); err != nil {
			return nil, err
		}
		return f(values)
	default:
		return f(v)
	}
}<|MERGE_RESOLUTION|>--- conflicted
+++ resolved
@@ -10,15 +10,9 @@
 )
 
 var (
-<<<<<<< HEAD
-	// ErrTypesColumnsLengthViolation is returned when a results
-	// object doesn't have the same number of types and columns
-	ErrTypesColumnsLengthViolation = errors.New("types and columns are different lengths")
-=======
 	// ErrTypesColumnsMismatch is returned when a results
 	// object doesn't have the same number of types and columns
 	ErrTypesColumnsMismatch = errors.New("number of types differs from columns")
->>>>>>> 2eedc60e
 )
 
 // Result represents the outcome of an operation that changes rows.
@@ -38,9 +32,6 @@
 	Time    float64         `json:"time,omitempty"`
 }
 
-<<<<<<< HEAD
-// AssociativeRows represents the outcome of an operation that returns query data.
-=======
 // AssociativeRows represents the outcome of an operation that returns query data
 // similar to Rows with the difference that:
 //   - in Rows, rows and types are slices that must be accessed with the same index
@@ -68,7 +59,6 @@
 //	    "types": { "col1": "string", "col2": "int" },
 //	    "rows": [{ "col1": "bob",    "col2": 23 }]
 //	    }
->>>>>>> 2eedc60e
 type AssociativeRows struct {
 	Types map[string]string        `json:"types,omitempty"`
 	Rows  []map[string]interface{} `json:"rows"`
@@ -77,11 +67,7 @@
 }
 
 // ResultWithRows represents the outcome of an operation that changes rows, but also
-<<<<<<< HEAD
-// includes an nil rows object, so clients can distinguish between a query and execute
-=======
 // includes a nil rows object, so clients can distinguish between a query and execute
->>>>>>> 2eedc60e
 // result.
 type ResultWithRows struct {
 	Result
@@ -135,11 +121,7 @@
 // NewRowsFromQueryRows returns an API Rows object from a QueryRows
 func NewRowsFromQueryRows(q *command.QueryRows) (*Rows, error) {
 	if len(q.Columns) != len(q.Types) {
-<<<<<<< HEAD
-		return nil, ErrTypesColumnsLengthViolation
-=======
 		return nil, ErrTypesColumnsMismatch
->>>>>>> 2eedc60e
 	}
 
 	values := make([][]interface{}, len(q.Values))
@@ -158,11 +140,7 @@
 // NewAssociativeRowsFromQueryRows returns an associative API object from a QueryRows
 func NewAssociativeRowsFromQueryRows(q *command.QueryRows) (*AssociativeRows, error) {
 	if len(q.Columns) != len(q.Types) {
-<<<<<<< HEAD
-		return nil, ErrTypesColumnsLengthViolation
-=======
 		return nil, ErrTypesColumnsMismatch
->>>>>>> 2eedc60e
 	}
 
 	values := make([][]interface{}, len(q.Values))
