--- conflicted
+++ resolved
@@ -110,21 +110,13 @@
 	}
 
 	_, err = enc.JSONMarshal(r)
-<<<<<<< HEAD
-	if err != ErrTypesColumnsLengthViolation {
-=======
 	if err != ErrTypesColumnsMismatch {
->>>>>>> b84574e2
 		t.Fatalf("succeeded marshaling QueryRows: %s", err)
 	}
 
 	enc.Associative = true
 	_, err = enc.JSONMarshal(r)
-<<<<<<< HEAD
-	if err != ErrTypesColumnsLengthViolation {
-=======
 	if err != ErrTypesColumnsMismatch {
->>>>>>> b84574e2
 		t.Fatalf("succeeded marshaling QueryRows (associative): %s", err)
 	}
 }
