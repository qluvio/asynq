--- conflicted
+++ resolved
@@ -51,13 +51,10 @@
 	// Empty string indicates that no uniqueness lock was used.
   string unique_key = 10;
 
-<<<<<<< HEAD
 
   // TTL of the unique key in seconds
   int64 unique_key_timeout = 14;
 
-=======
->>>>>>> 970cb7a6
   // Retention period specified in a number of seconds.
   // The task will be stored in redis as a completed task until the TTL
   // expires.
@@ -67,7 +64,6 @@
   // the number of seconds elapsed since January 1, 1970 UTC.
   // This field is populated if result_ttl > 0 upon completion.
   int64 completed_at = 13;
-<<<<<<< HEAD
 
   // Recurrent indicates a recurring task
   int64 recurrent = 15;
@@ -79,9 +75,7 @@
   // which the task can be handled by a server other than the one that handled
   // it the first time.
   int64 server_affinity = 17;
-  
-=======
->>>>>>> 970cb7a6
+
 };
 
 // ServerInfo holds information about a running server.
