// Copyright 2020 Kentaro Hibino. All rights reserved.
// Use of this source code is governed by a MIT license
// that can be found in the LICENSE file.

// Package asynqtest defines test helpers for asynq and its internal packages.
package asynqtest

import (
	"context"
	"encoding/json"
	"math"
	"sort"
	"testing"
	"time"

	"github.com/go-redis/redis/v8"
	"github.com/google/go-cmp/cmp"
	"github.com/google/go-cmp/cmp/cmpopts"
	"github.com/google/uuid"
	"github.com/hibiken/asynq/internal/base"
)

// EquateInt64Approx returns a Comparer option that treats int64 values
// to be equal if they are within the given margin.
func EquateInt64Approx(margin int64) cmp.Option {
	return cmp.Comparer(func(a, b int64) bool {
		return math.Abs(float64(a-b)) <= float64(margin)
	})
}

// SortMsgOpt is a cmp.Option to sort base.TaskMessage for comparing slice of task messages.
var SortMsgOpt = cmp.Transformer("SortTaskMessages", func(in []*base.TaskMessage) []*base.TaskMessage {
	out := append([]*base.TaskMessage(nil), in...) // Copy input to avoid mutating it
	sort.Slice(out, func(i, j int) bool {
		return out[i].ID < out[j].ID
	})
	return out
})

// SortZSetEntryOpt is an cmp.Option to sort ZSetEntry for comparing slice of zset entries.
var SortZSetEntryOpt = cmp.Transformer("SortZSetEntries", func(in []base.Z) []base.Z {
	out := append([]base.Z(nil), in...) // Copy input to avoid mutating it
	sort.Slice(out, func(i, j int) bool {
		return out[i].Message.ID < out[j].Message.ID
	})
	return out
})

// SortServerInfoOpt is a cmp.Option to sort base.ServerInfo for comparing slice of process info.
var SortServerInfoOpt = cmp.Transformer("SortServerInfo", func(in []*base.ServerInfo) []*base.ServerInfo {
	out := append([]*base.ServerInfo(nil), in...) // Copy input to avoid mutating it
	sort.Slice(out, func(i, j int) bool {
		if out[i].Host != out[j].Host {
			return out[i].Host < out[j].Host
		}
		return out[i].PID < out[j].PID
	})
	return out
})

// SortWorkerInfoOpt is a cmp.Option to sort base.WorkerInfo for comparing slice of worker info.
var SortWorkerInfoOpt = cmp.Transformer("SortWorkerInfo", func(in []*base.WorkerInfo) []*base.WorkerInfo {
	out := append([]*base.WorkerInfo(nil), in...) // Copy input to avoid mutating it
	sort.Slice(out, func(i, j int) bool {
		return out[i].ID < out[j].ID
	})
	return out
})

// SortSchedulerEntryOpt is a cmp.Option to sort base.SchedulerEntry for comparing slice of entries.
var SortSchedulerEntryOpt = cmp.Transformer("SortSchedulerEntry", func(in []*base.SchedulerEntry) []*base.SchedulerEntry {
	out := append([]*base.SchedulerEntry(nil), in...) // Copy input to avoid mutating it
	sort.Slice(out, func(i, j int) bool {
		return out[i].Spec < out[j].Spec
	})
	return out
})

// SortSchedulerEnqueueEventOpt is a cmp.Option to sort base.SchedulerEnqueueEvent for comparing slice of events.
var SortSchedulerEnqueueEventOpt = cmp.Transformer("SortSchedulerEnqueueEvent", func(in []*base.SchedulerEnqueueEvent) []*base.SchedulerEnqueueEvent {
	out := append([]*base.SchedulerEnqueueEvent(nil), in...)
	sort.Slice(out, func(i, j int) bool {
		return out[i].EnqueuedAt.Unix() < out[j].EnqueuedAt.Unix()
	})
	return out
})

// SortStringSliceOpt is a cmp.Option to sort string slice.
var SortStringSliceOpt = cmp.Transformer("SortStringSlice", func(in []string) []string {
	out := append([]string(nil), in...)
	sort.Strings(out)
	return out
})

// IgnoreIDOpt is an cmp.Option to ignore ID field in task messages when comparing.
var IgnoreIDOpt = cmpopts.IgnoreFields(base.TaskMessage{}, "ID")

// NewTaskMessage returns a new instance of TaskMessage given a task type and payload.
func NewTaskMessage(taskType string, payload []byte) *base.TaskMessage {
	return NewTaskMessageWithQueue(taskType, payload, base.DefaultQueueName)
}

// NewTaskMessageWithQueue returns a new instance of TaskMessage given a
// task type, payload and queue name.
func NewTaskMessageWithQueue(taskType string, payload []byte, qname string) *base.TaskMessage {
	return &base.TaskMessage{
<<<<<<< HEAD
		ID:       uuid.New().String(),
=======
		ID:       uuid.NewString(),
>>>>>>> 970cb7a6
		Type:     taskType,
		Queue:    qname,
		Retry:    25,
		Payload:  payload,
		Timeout:  1800, // default timeout of 30 mins
		Deadline: 0,    // no deadline
	}
}

// JSON serializes the given key-value pairs into stream of bytes in JSON.
func JSON(kv map[string]interface{}) []byte {
	b, err := json.Marshal(kv)
	if err != nil {
		panic(err)
	}
	return b
}

// TaskMessageAfterRetry returns an updated copy of t after retry.
// It increments retry count and sets the error message and last_failed_at time.
func TaskMessageAfterRetry(t base.TaskMessage, errMsg string, failedAt time.Time) *base.TaskMessage {
	t.Retried = t.Retried + 1
	t.ErrorMsg = errMsg
	t.LastFailedAt = failedAt.Unix()
	return &t
}

// TaskMessageWithError returns an updated copy of t with the given error message.
func TaskMessageWithError(t base.TaskMessage, errMsg string, failedAt time.Time) *base.TaskMessage {
	t.ErrorMsg = errMsg
	t.LastFailedAt = failedAt.Unix()
	return &t
}

// TaskMessageWithCompletedAt returns an updated copy of t after completion.
func TaskMessageWithCompletedAt(t base.TaskMessage, completedAt time.Time) *base.TaskMessage {
	t.CompletedAt = completedAt.Unix()
	return &t
}

// MustMarshal marshals given task message and returns a json string.
// Calling test will fail if marshaling errors out.
func MustMarshal(tb testing.TB, msg *base.TaskMessage) string {
	tb.Helper()
	data, err := base.EncodeMessage(msg)
	if err != nil {
		tb.Fatal(err)
	}
	return string(data)
}

// MustUnmarshal unmarshals given string into task message struct.
// Calling test will fail if unmarshaling errors out.
func MustUnmarshal(tb testing.TB, data string) *base.TaskMessage {
	tb.Helper()
	msg, err := base.DecodeMessage([]byte(data))
	if err != nil {
		tb.Fatal(err)
	}
	return msg
}

// FlushDB deletes all the keys of the currently selected DB.
func FlushDB(tb testing.TB, r redis.UniversalClient) {
	tb.Helper()
	switch r := r.(type) {
	case *redis.Client:
		if err := r.FlushDB(context.Background()).Err(); err != nil {
			tb.Fatal(err)
		}
	case *redis.ClusterClient:
		err := r.ForEachMaster(context.Background(), func(ctx context.Context, c *redis.Client) error {
			if err := c.FlushAll(ctx).Err(); err != nil {
				return err
			}
			return nil
		})
		if err != nil {
			tb.Fatal(err)
		}
	}
}

// SeedPendingQueue initializes the specified queue with the given messages.
func SeedPendingQueue(tb testing.TB, r redis.UniversalClient, msgs []*base.TaskMessage, qname string) {
	tb.Helper()
	r.SAdd(context.Background(), base.AllQueues, qname)
	seedRedisList(tb, r, base.PendingKey(qname), msgs, base.TaskStatePending)
}

// SeedActiveQueue initializes the active queue with the given messages.
func SeedActiveQueue(tb testing.TB, r redis.UniversalClient, msgs []*base.TaskMessage, qname string) {
	tb.Helper()
	r.SAdd(context.Background(), base.AllQueues, qname)
	seedRedisList(tb, r, base.ActiveKey(qname), msgs, base.TaskStateActive)
}

// SeedScheduledQueue initializes the scheduled queue with the given messages.
func SeedScheduledQueue(tb testing.TB, r redis.UniversalClient, entries []base.Z, qname string) {
	tb.Helper()
	r.SAdd(context.Background(), base.AllQueues, qname)
	seedRedisZSet(tb, r, base.ScheduledKey(qname), entries, base.TaskStateScheduled)
}

// SeedRetryQueue initializes the retry queue with the given messages.
func SeedRetryQueue(tb testing.TB, r redis.UniversalClient, entries []base.Z, qname string) {
	tb.Helper()
	r.SAdd(context.Background(), base.AllQueues, qname)
	seedRedisZSet(tb, r, base.RetryKey(qname), entries, base.TaskStateRetry)
}

// SeedArchivedQueue initializes the archived queue with the given messages.
func SeedArchivedQueue(tb testing.TB, r redis.UniversalClient, entries []base.Z, qname string) {
	tb.Helper()
	r.SAdd(context.Background(), base.AllQueues, qname)
	seedRedisZSet(tb, r, base.ArchivedKey(qname), entries, base.TaskStateArchived)
}

// SeedDeadlines initializes the deadlines set with the given entries.
func SeedDeadlines(tb testing.TB, r redis.UniversalClient, entries []base.Z, qname string) {
	tb.Helper()
	r.SAdd(context.Background(), base.AllQueues, qname)
	seedRedisZSet(tb, r, base.DeadlinesKey(qname), entries, base.TaskStateActive)
}

// SeedCompletedQueue initializes the completed set witht the given entries.
func SeedCompletedQueue(tb testing.TB, r redis.UniversalClient, entries []base.Z, qname string) {
	tb.Helper()
	r.SAdd(context.Background(), base.AllQueues, qname)
	seedRedisZSet(tb, r, base.CompletedKey(qname), entries, base.TaskStateCompleted)
}

// SeedAllPendingQueues initializes all of the specified queues with the given messages.
//
// pending maps a queue name to a list of messages.
func SeedAllPendingQueues(tb testing.TB, r redis.UniversalClient, pending map[string][]*base.TaskMessage) {
	tb.Helper()
	for q, msgs := range pending {
		SeedPendingQueue(tb, r, msgs, q)
	}
}

// SeedAllActiveQueues initializes all of the specified active queues with the given messages.
func SeedAllActiveQueues(tb testing.TB, r redis.UniversalClient, active map[string][]*base.TaskMessage) {
	tb.Helper()
	for q, msgs := range active {
		SeedActiveQueue(tb, r, msgs, q)
	}
}

// SeedAllScheduledQueues initializes all of the specified scheduled queues with the given entries.
func SeedAllScheduledQueues(tb testing.TB, r redis.UniversalClient, scheduled map[string][]base.Z) {
	tb.Helper()
	for q, entries := range scheduled {
		SeedScheduledQueue(tb, r, entries, q)
	}
}

// SeedAllRetryQueues initializes all of the specified retry queues with the given entries.
func SeedAllRetryQueues(tb testing.TB, r redis.UniversalClient, retry map[string][]base.Z) {
	tb.Helper()
	for q, entries := range retry {
		SeedRetryQueue(tb, r, entries, q)
	}
}

// SeedAllArchivedQueues initializes all of the specified archived queues with the given entries.
func SeedAllArchivedQueues(tb testing.TB, r redis.UniversalClient, archived map[string][]base.Z) {
	tb.Helper()
	for q, entries := range archived {
		SeedArchivedQueue(tb, r, entries, q)
	}
}

// SeedAllDeadlines initializes all of the deadlines with the given entries.
func SeedAllDeadlines(tb testing.TB, r redis.UniversalClient, deadlines map[string][]base.Z) {
	tb.Helper()
	for q, entries := range deadlines {
		SeedDeadlines(tb, r, entries, q)
	}
}

// SeedAllCompletedQueues initializes all of the completed queues with the given entries.
func SeedAllCompletedQueues(tb testing.TB, r redis.UniversalClient, completed map[string][]base.Z) {
	tb.Helper()
	for q, entries := range completed {
		SeedCompletedQueue(tb, r, entries, q)
	}
}

func seedRedisList(tb testing.TB, c redis.UniversalClient, key string,
	msgs []*base.TaskMessage, state base.TaskState) {
	tb.Helper()
	for _, msg := range msgs {
		encoded := MustMarshal(tb, msg)
		if err := c.LPush(context.Background(), key, msg.ID).Err(); err != nil {
			tb.Fatal(err)
		}
		key := base.TaskKey(msg.Queue, msg.ID)
		data := map[string]interface{}{
			"msg":        encoded,
			"state":      state.String(),
			"timeout":    msg.Timeout,
			"deadline":   msg.Deadline,
			"unique_key": msg.UniqueKey,
		}
		if err := c.HSet(context.Background(), key, data).Err(); err != nil {
			tb.Fatal(err)
		}
		if len(msg.UniqueKey) > 0 {
			err := c.SetNX(context.Background(), msg.UniqueKey, msg.ID, 1*time.Minute).Err()
			if err != nil {
				tb.Fatalf("Failed to set unique lock in redis: %v", err)
			}
		}
	}
}

func seedRedisZSet(tb testing.TB, c redis.UniversalClient, key string,
	items []base.Z, state base.TaskState) {
	tb.Helper()
	for _, item := range items {
		msg := item.Message
		encoded := MustMarshal(tb, msg)
		z := &redis.Z{Member: msg.ID, Score: float64(item.Score)}
		if err := c.ZAdd(context.Background(), key, z).Err(); err != nil {
			tb.Fatal(err)
		}
		key := base.TaskKey(msg.Queue, msg.ID)
		data := map[string]interface{}{
			"msg":        encoded,
			"state":      state.String(),
			"timeout":    msg.Timeout,
			"deadline":   msg.Deadline,
			"unique_key": msg.UniqueKey,
		}
		if err := c.HSet(context.Background(), key, data).Err(); err != nil {
			tb.Fatal(err)
		}
		if len(msg.UniqueKey) > 0 {
			err := c.SetNX(context.Background(), msg.UniqueKey, msg.ID, 1*time.Minute).Err()
			if err != nil {
				tb.Fatalf("Failed to set unique lock in redis: %v", err)
			}
		}
	}
}

// GetPendingMessages returns all pending messages in the given queue.
// It also asserts the state field of the task.
func GetPendingMessages(tb testing.TB, r redis.UniversalClient, qname string) []*base.TaskMessage {
	tb.Helper()
	return getMessagesFromList(tb, r, qname, base.PendingKey, base.TaskStatePending)
}

// GetActiveMessages returns all active messages in the given queue.
// It also asserts the state field of the task.
func GetActiveMessages(tb testing.TB, r redis.UniversalClient, qname string) []*base.TaskMessage {
	tb.Helper()
	return getMessagesFromList(tb, r, qname, base.ActiveKey, base.TaskStateActive)
}

// GetScheduledMessages returns all scheduled task messages in the given queue.
// It also asserts the state field of the task.
func GetScheduledMessages(tb testing.TB, r redis.UniversalClient, qname string) []*base.TaskMessage {
	tb.Helper()
	return getMessagesFromZSet(tb, r, qname, base.ScheduledKey, base.TaskStateScheduled)
}

// GetRetryMessages returns all retry messages in the given queue.
// It also asserts the state field of the task.
func GetRetryMessages(tb testing.TB, r redis.UniversalClient, qname string) []*base.TaskMessage {
	tb.Helper()
	return getMessagesFromZSet(tb, r, qname, base.RetryKey, base.TaskStateRetry)
}

// GetArchivedMessages returns all archived messages in the given queue.
// It also asserts the state field of the task.
func GetArchivedMessages(tb testing.TB, r redis.UniversalClient, qname string) []*base.TaskMessage {
	tb.Helper()
	return getMessagesFromZSet(tb, r, qname, base.ArchivedKey, base.TaskStateArchived)
}

// GetCompletedMessages returns all completed task messages in the given queue.
// It also asserts the state field of the task.
func GetCompletedMessages(tb testing.TB, r redis.UniversalClient, qname string) []*base.TaskMessage {
	tb.Helper()
	return getMessagesFromZSet(tb, r, qname, base.CompletedKey, base.TaskStateCompleted)
}

// GetScheduledEntries returns all scheduled messages and its score in the given queue.
// It also asserts the state field of the task.
func GetScheduledEntries(tb testing.TB, r redis.UniversalClient, qname string) []base.Z {
	tb.Helper()
	return getMessagesFromZSetWithScores(tb, r, qname, base.ScheduledKey, base.TaskStateScheduled)
}

// GetRetryEntries returns all retry messages and its score in the given queue.
// It also asserts the state field of the task.
func GetRetryEntries(tb testing.TB, r redis.UniversalClient, qname string) []base.Z {
	tb.Helper()
	return getMessagesFromZSetWithScores(tb, r, qname, base.RetryKey, base.TaskStateRetry)
}

// GetArchivedEntries returns all archived messages and its score in the given queue.
// It also asserts the state field of the task.
func GetArchivedEntries(tb testing.TB, r redis.UniversalClient, qname string) []base.Z {
	tb.Helper()
	return getMessagesFromZSetWithScores(tb, r, qname, base.ArchivedKey, base.TaskStateArchived)
}

// GetDeadlinesEntries returns all task messages and its score in the deadlines set for the given queue.
// It also asserts the state field of the task.
func GetDeadlinesEntries(tb testing.TB, r redis.UniversalClient, qname string) []base.Z {
	tb.Helper()
	return getMessagesFromZSetWithScores(tb, r, qname, base.DeadlinesKey, base.TaskStateActive)
}

// GetCompletedEntries returns all completed messages and its score in the given queue.
// It also asserts the state field of the task.
func GetCompletedEntries(tb testing.TB, r redis.UniversalClient, qname string) []base.Z {
	tb.Helper()
	return getMessagesFromZSetWithScores(tb, r, qname, base.CompletedKey, base.TaskStateCompleted)
}

// Retrieves all messages stored under `keyFn(qname)` key in redis list.
func getMessagesFromList(tb testing.TB, r redis.UniversalClient, qname string,
	keyFn func(qname string) string, state base.TaskState) []*base.TaskMessage {
	tb.Helper()
	ids := r.LRange(context.Background(), keyFn(qname), 0, -1).Val()
	var msgs []*base.TaskMessage
	for _, id := range ids {
		taskKey := base.TaskKey(qname, id)
		data := r.HGet(context.Background(), taskKey, "msg").Val()
		msgs = append(msgs, MustUnmarshal(tb, data))
		if gotState := r.HGet(context.Background(), taskKey, "state").Val(); gotState != state.String() {
			tb.Errorf("task (id=%q) is in %q state, want %v", id, gotState, state)
		}
	}
	return msgs
}

// Retrieves all messages stored under `keyFn(qname)` key in redis zset (sorted-set).
func getMessagesFromZSet(tb testing.TB, r redis.UniversalClient, qname string,
	keyFn func(qname string) string, state base.TaskState) []*base.TaskMessage {
	tb.Helper()
	ids := r.ZRange(context.Background(), keyFn(qname), 0, -1).Val()
	var msgs []*base.TaskMessage
	for _, id := range ids {
		taskKey := base.TaskKey(qname, id)
		msg := r.HGet(context.Background(), taskKey, "msg").Val()
		msgs = append(msgs, MustUnmarshal(tb, msg))
		if gotState := r.HGet(context.Background(), taskKey, "state").Val(); gotState != state.String() {
			tb.Errorf("task (id=%q) is in %q state, want %v", id, gotState, state)
		}
	}
	return msgs
}

// Retrieves all messages along with their scores stored under `keyFn(qname)` key in redis zset (sorted-set).
func getMessagesFromZSetWithScores(tb testing.TB, r redis.UniversalClient,
	qname string, keyFn func(qname string) string, state base.TaskState) []base.Z {
	tb.Helper()
	zs := r.ZRangeWithScores(context.Background(), keyFn(qname), 0, -1).Val()
	var res []base.Z
	for _, z := range zs {
		taskID := z.Member.(string)
		taskKey := base.TaskKey(qname, taskID)
		msg := r.HGet(context.Background(), taskKey, "msg").Val()
		res = append(res, base.Z{Message: MustUnmarshal(tb, msg), Score: int64(z.Score)})
		if gotState := r.HGet(context.Background(), taskKey, "state").Val(); gotState != state.String() {
			tb.Errorf("task (id=%q) is in %q state, want %v", taskID, gotState, state)
		}
	}
	return res
}

func GetUniqueKeyTTL(r redis.UniversalClient,
	qname string, taskType string, taskPayload []byte) time.Duration {
	return r.TTL(context.Background(), base.UniqueKey(qname, taskType, taskPayload)).Val()
}<|MERGE_RESOLUTION|>--- conflicted
+++ resolved
@@ -104,11 +104,7 @@
 // task type, payload and queue name.
 func NewTaskMessageWithQueue(taskType string, payload []byte, qname string) *base.TaskMessage {
 	return &base.TaskMessage{
-<<<<<<< HEAD
-		ID:       uuid.New().String(),
-=======
 		ID:       uuid.NewString(),
->>>>>>> 970cb7a6
 		Type:     taskType,
 		Queue:    qname,
 		Retry:    25,
