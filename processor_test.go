--- conflicted
+++ resolved
@@ -17,7 +17,7 @@
 	"github.com/google/go-cmp/cmp/cmpopts"
 	h "github.com/hibiken/asynq/internal/asynqtest"
 	"github.com/hibiken/asynq/internal/base"
-	"github.com/hibiken/asynq/internal/utc"
+	"github.com/hibiken/asynq/internal/timeutil"
 )
 
 var taskCmpOpts = []cmp.Option{
@@ -50,11 +50,7 @@
 }
 
 // Returns a processor instance configured for testing purpose.
-<<<<<<< HEAD
 func newProcessorForTest(t *testing.T, r base.Broker, h Handler) *processor {
-=======
-func newProcessorForTest(t *testing.T, r *rdb.RDB, h Handler) *processor {
->>>>>>> 970cb7a6
 	starting := make(chan *workerInfo)
 	finished := make(chan *base.TaskMessage)
 	syncCh := make(chan *syncRequest)
@@ -70,12 +66,7 @@
 		syncCh:          syncCh,
 		cancelations:    base.NewCancelations(),
 		concurrency:     10,
-<<<<<<< HEAD
 		queues:          defaultQueuesConfig,
-=======
-		queues:          defaultQueueConfig,
-		strictPriority:  false,
->>>>>>> 970cb7a6
 		errHandler:      nil,
 		shutdownTimeout: defaultShutdownTimeout,
 		starting:        starting,
@@ -137,7 +128,7 @@
 
 			p.start(&sync.WaitGroup{})
 			for _, msg := range tc.incoming {
-				err := client.rdb.Enqueue(msg)
+				err := client.rdb.Enqueue(context.Background(), msg)
 				if err != nil {
 					p.shutdown()
 					t.Fatal(err)
@@ -151,39 +142,11 @@
 			p.shutdown()
 
 			mu.Lock()
-<<<<<<< HEAD
 			if diff := cmp.Diff(tc.wantProcessed, processed, taskCmpOpts...); diff != "" {
 				t.Errorf("mismatch found in processed tasks; (-want, +got)\n%s", diff)
 			}
 			mu.Unlock()
 		})
-=======
-			defer mu.Unlock()
-			processed = append(processed, task)
-			return nil
-		}
-		p := newProcessorForTest(t, rdbClient, HandlerFunc(handler))
-
-		p.start(&sync.WaitGroup{})
-		for _, msg := range tc.incoming {
-			err := rdbClient.Enqueue(context.Background(), msg)
-			if err != nil {
-				p.shutdown()
-				t.Fatal(err)
-			}
-		}
-		time.Sleep(2 * time.Second) // wait for two second to allow all pending tasks to be processed.
-		if l := r.LLen(context.Background(), base.ActiveKey(base.DefaultQueueName)).Val(); l != 0 {
-			t.Errorf("%q has %d tasks, want 0", base.ActiveKey(base.DefaultQueueName), l)
-		}
-		p.shutdown()
-
-		mu.Lock()
-		if diff := cmp.Diff(tc.wantProcessed, processed, taskCmpOpts...); diff != "" {
-			t.Errorf("mismatch found in processed tasks; (-want, +got)\n%s", diff)
-		}
-		mu.Unlock()
->>>>>>> 970cb7a6
 	}
 }
 
@@ -221,7 +184,6 @@
 		},
 	}
 
-<<<<<<< HEAD
 	for i, tc := range tests {
 		t.Run(fmt.Sprintf("test-%d", i), func(t *testing.T) {
 			// Set up test case.
@@ -236,36 +198,6 @@
 				defer mu.Unlock()
 				processed = append(processed, task)
 				return nil
-=======
-	for _, tc := range tests {
-		// Set up test case.
-		h.FlushDB(t, r)
-		h.SeedAllPendingQueues(t, r, tc.pending)
-
-		// Instantiate a new processor.
-		var mu sync.Mutex
-		var processed []*Task
-		handler := func(ctx context.Context, task *Task) error {
-			mu.Lock()
-			defer mu.Unlock()
-			processed = append(processed, task)
-			return nil
-		}
-		p := newProcessorForTest(t, rdbClient, HandlerFunc(handler))
-		p.queueConfig = map[string]int{
-			"default": 2,
-			"high":    3,
-			"low":     1,
-		}
-
-		p.start(&sync.WaitGroup{})
-		// Wait for two second to allow all pending tasks to be processed.
-		time.Sleep(2 * time.Second)
-		// Make sure no messages are stuck in active list.
-		for _, qname := range tc.queues {
-			if l := r.LLen(context.Background(), base.ActiveKey(qname)).Val(); l != 0 {
-				t.Errorf("%q has %d tasks, want 0", base.ActiveKey(qname), l)
->>>>>>> 970cb7a6
 			}
 			p := newProcessorForTest(t, client.rdb, HandlerFunc(handler))
 			p.queues = (&QueuesConfig{
@@ -288,20 +220,12 @@
 			}
 			p.shutdown()
 
-<<<<<<< HEAD
 			mu.Lock()
 			if diff := cmp.Diff(tc.wantProcessed, processed, taskCmpOpts...); diff != "" {
 				t.Errorf("mismatch found in processed tasks; (-want, +got)\n%s", diff)
 			}
 			mu.Unlock()
 		})
-=======
-		mu.Lock()
-		if diff := cmp.Diff(tc.wantProcessed, processed, taskCmpOpts...); diff != "" {
-			t.Errorf("mismatch found in processed tasks; (-want, +got)\n%s", diff)
-		}
-		mu.Unlock()
->>>>>>> 970cb7a6
 	}
 }
 
@@ -362,28 +286,8 @@
 			if diff := cmp.Diff(tc.wantProcessed, processed, taskCmpOpts...); diff != "" {
 				t.Errorf("mismatch found in processed tasks; (-want, +got)\n%s", diff)
 			}
-<<<<<<< HEAD
 			mu.Unlock()
 		})
-=======
-			processed = append(processed, task)
-			return nil
-		}
-		p := newProcessorForTest(t, rdbClient, HandlerFunc(handler))
-
-		p.start(&sync.WaitGroup{})
-		time.Sleep(2 * time.Second) // wait for two second to allow all pending tasks to be processed.
-		if l := r.LLen(context.Background(), base.ActiveKey(base.DefaultQueueName)).Val(); l != 0 {
-			t.Errorf("%q has %d tasks, want 0", base.ActiveKey(base.DefaultQueueName), l)
-		}
-		p.shutdown()
-
-		mu.Lock()
-		if diff := cmp.Diff(tc.wantProcessed, processed, taskCmpOpts...); diff != "" {
-			t.Errorf("mismatch found in processed tasks; (-want, +got)\n%s", diff)
-		}
-		mu.Unlock()
->>>>>>> 970cb7a6
 	}
 }
 
@@ -460,7 +364,6 @@
 			ctx.FlushDB()                                           // clean up db before each test case.
 			ctx.SeedPendingQueue(tc.pending, base.DefaultQueueName) // initialize default queue.
 
-<<<<<<< HEAD
 			// instantiate a new processor
 			delayFunc := func(n int, e error, t *Task) time.Duration {
 				return tc.delay
@@ -521,24 +424,6 @@
 		})
 	}
 }
-=======
-		// instantiate a new processor
-		delayFunc := func(n int, e error, t *Task) time.Duration {
-			return tc.delay
-		}
-		var (
-			mu sync.Mutex // guards n
-			n  int        // number of times error handler is called
-		)
-		errHandler := func(ctx context.Context, t *Task, err error) {
-			mu.Lock()
-			defer mu.Unlock()
-			n++
-		}
-		p := newProcessorForTest(t, rdbClient, tc.handler)
-		p.errHandler = ErrorHandlerFunc(errHandler)
-		p.retryDelayFunc = delayFunc
->>>>>>> 970cb7a6
 
 func TestProcessorMarkAsComplete(t *testing.T) {
 	ctx := setupTestContext(t)
@@ -590,8 +475,8 @@
 		},
 	}
 
-	now := utc.Now()
-	defer utc.MockNow(now)()
+	now := time.Now()
+	client.rdb.SetClock(timeutil.NewSimulatedClock(now))
 
 	for _, tc := range tests {
 		ctx.FlushDB() // clean up db before each test case.
@@ -602,7 +487,7 @@
 		p.queues = tc.queueCfg.configure()
 
 		p.start(&sync.WaitGroup{})
-		runTime := now.Time // time when processor is running
+		runTime := now // time when processor is running
 		time.Sleep(2 * time.Second)
 		p.shutdown()
 
@@ -615,81 +500,6 @@
 
 		for qname, want := range tc.wantCompleted(runTime) {
 			gotCompleted := ctx.GetCompletedEntries(qname)
-			if diff := cmp.Diff(want, gotCompleted, cmpopts.EquateEmpty()); diff != "" {
-				t.Errorf("diff found in %q completed set; want=%v, got=%v\n%s", qname, want, gotCompleted, diff)
-			}
-		}
-	}
-}
-
-func TestProcessorMarkAsComplete(t *testing.T) {
-	r := setup(t)
-	defer r.Close()
-	rdbClient := rdb.NewRDB(r)
-
-	msg1 := h.NewTaskMessage("one", nil)
-	msg2 := h.NewTaskMessage("two", nil)
-	msg3 := h.NewTaskMessageWithQueue("three", nil, "custom")
-	msg1.Retention = 3600
-	msg3.Retention = 7200
-
-	handler := func(ctx context.Context, task *Task) error { return nil }
-
-	tests := []struct {
-		pending       map[string][]*base.TaskMessage
-		completed     map[string][]base.Z
-		queueCfg      map[string]int
-		wantPending   map[string][]*base.TaskMessage
-		wantCompleted func(completedAt time.Time) map[string][]base.Z
-	}{
-		{
-			pending: map[string][]*base.TaskMessage{
-				"default": {msg1, msg2},
-				"custom":  {msg3},
-			},
-			completed: map[string][]base.Z{
-				"default": {},
-				"custom":  {},
-			},
-			queueCfg: map[string]int{
-				"default": 1,
-				"custom":  1,
-			},
-			wantPending: map[string][]*base.TaskMessage{
-				"default": {},
-				"custom":  {},
-			},
-			wantCompleted: func(completedAt time.Time) map[string][]base.Z {
-				return map[string][]base.Z{
-					"default": {{Message: h.TaskMessageWithCompletedAt(*msg1, completedAt), Score: completedAt.Unix() + msg1.Retention}},
-					"custom":  {{Message: h.TaskMessageWithCompletedAt(*msg3, completedAt), Score: completedAt.Unix() + msg3.Retention}},
-				}
-			},
-		},
-	}
-
-	for _, tc := range tests {
-		h.FlushDB(t, r)
-		h.SeedAllPendingQueues(t, r, tc.pending)
-		h.SeedAllCompletedQueues(t, r, tc.completed)
-
-		p := newProcessorForTest(t, rdbClient, HandlerFunc(handler))
-		p.queueConfig = tc.queueCfg
-
-		p.start(&sync.WaitGroup{})
-		runTime := time.Now() // time when processor is running
-		time.Sleep(2 * time.Second)
-		p.shutdown()
-
-		for qname, want := range tc.wantPending {
-			gotPending := h.GetPendingMessages(t, r, qname)
-			if diff := cmp.Diff(want, gotPending, cmpopts.EquateEmpty()); diff != "" {
-				t.Errorf("diff found in %q pending set; want=%v, got=%v\n%s", qname, want, gotPending, diff)
-			}
-		}
-
-		for qname, want := range tc.wantCompleted(runTime) {
-			gotCompleted := h.GetCompletedEntries(t, r, qname)
 			if diff := cmp.Diff(want, gotCompleted, cmpopts.EquateEmpty()); diff != "" {
 				t.Errorf("diff found in %q completed set; want=%v, got=%v\n%s", qname, want, gotCompleted, diff)
 			}
@@ -728,7 +538,6 @@
 		},
 	}
 
-<<<<<<< HEAD
 	for i, tc := range tests {
 		t.Run(fmt.Sprintf("test-%d", i), func(t *testing.T) {
 			p := newProcessorForTest(t, nil, nil)
@@ -739,18 +548,6 @@
 					tc.queueCfg, got, tc.want, diff)
 			}
 		})
-=======
-	for _, tc := range tests {
-		// Note: rdb and handler not needed for this test.
-		p := newProcessorForTest(t, nil, nil)
-		p.queueConfig = tc.queueCfg
-
-		got := p.queues()
-		if diff := cmp.Diff(tc.want, got, sortOpt); diff != "" {
-			t.Errorf("with queue config: %v\n(*processor).queues() = %v, want %v\n(-want,+got):\n%s",
-				tc.queueCfg, got, tc.want, diff)
-		}
->>>>>>> 970cb7a6
 	}
 }
 
@@ -803,7 +600,6 @@
 				ctx.SeedPendingQueue(msgs, qname)
 			}
 
-<<<<<<< HEAD
 			// instantiate a new processor
 			var mu sync.Mutex
 			var processed []*Task
@@ -854,11 +650,6 @@
 				}
 			}
 			p.shutdown()
-=======
-		if diff := cmp.Diff(tc.wantProcessed, processed, taskCmpOpts...); diff != "" {
-			t.Errorf("mismatch found in processed tasks; (-want, +got)\n%s", diff)
-		}
->>>>>>> 970cb7a6
 
 			if diff := cmp.Diff(tc.wantProcessed, processed, taskCmpOpts...); diff != "" {
 				t.Errorf("mismatch found in processed tasks; (-want, +got)\n%s", diff)
@@ -901,14 +692,7 @@
 	}
 	// Note: We don't need to fully initialized the processor since we are only testing
 	// perform method.
-<<<<<<< HEAD
-	p := newProcessor(processorParams{
-		logger: testLogger,
-		queues: defaultQueuesConfig,
-	})
-=======
 	p := newProcessorForTest(t, nil, nil)
->>>>>>> 970cb7a6
 
 	for _, tc := range tests {
 		p.handler = tc.handler
