--- conflicted
+++ resolved
@@ -8,6 +8,7 @@
 	"context"
 	"fmt"
 	"strings"
+	"sync"
 	"time"
 
 	"github.com/google/uuid"
@@ -25,7 +26,6 @@
 //
 // Clients are safe for concurrent use by multiple goroutines.
 type Client struct {
-<<<<<<< HEAD
 	logger *log.Logger
 	mu     sync.Mutex
 	opts   map[string][]Option
@@ -66,18 +66,6 @@
 		rdb:    broker,
 		loc:    l,
 	}
-=======
-	rdb *rdb.RDB
-}
-
-// NewClient returns a new Client instance given a redis connection option.
-func NewClient(r RedisConnOpt) *Client {
-	c, ok := r.MakeRedisClient().(redis.UniversalClient)
-	if !ok {
-		panic(fmt.Sprintf("asynq: unsupported RedisConnOpt type %T", r))
-	}
-	return &Client{rdb: rdb.NewRDB(c)}
->>>>>>> 970cb7a6
 }
 
 type OptionType int
@@ -90,13 +78,10 @@
 	UniqueOpt
 	ProcessAtOpt
 	ProcessInOpt
-<<<<<<< HEAD
 	ForceUniqueOpt
 	RecurrentOpt
 	ReprocessAfterOpt
 	ServerAffinityOpt
-=======
->>>>>>> 970cb7a6
 	TaskIDOpt
 	RetentionOpt
 )
@@ -115,7 +100,6 @@
 
 // Internal option representations.
 type (
-<<<<<<< HEAD
 	retryOption          int
 	queueOption          string
 	taskIDOption         string
@@ -129,17 +113,6 @@
 	reprocessAfterOption time.Duration
 	serverAffinityOption time.Duration
 	retentionOption      time.Duration
-=======
-	retryOption     int
-	queueOption     string
-	taskIDOption    string
-	timeoutOption   time.Duration
-	deadlineOption  time.Time
-	uniqueOption    time.Duration
-	processAtOption time.Time
-	processInOption time.Duration
-	retentionOption time.Duration
->>>>>>> 970cb7a6
 )
 
 // MaxRetry returns an option to specify the max number of times
@@ -259,7 +232,6 @@
 func (d processInOption) Type() OptionType   { return ProcessInOpt }
 func (d processInOption) Value() interface{} { return time.Duration(d) }
 
-<<<<<<< HEAD
 // Recurrent returns an option to define a recurrent task
 func Recurrent(b bool) Option {
 	return recurrentOption(b)
@@ -295,8 +267,6 @@
 func (r serverAffinityOption) Type() OptionType   { return ServerAffinityOpt }
 func (r serverAffinityOption) Value() interface{} { return time.Duration(r) }
 
-=======
->>>>>>> 970cb7a6
 // Retention returns an option to specify the duration of retention period for the task.
 // If this option is provided, the task will be stored as a completed task after successful processing.
 // A completed task will be deleted after the specified duration elapses.
@@ -318,13 +288,7 @@
 // ErrTaskIDConflict error only applies to tasks enqueued with a TaskID option.
 var ErrTaskIDConflict = errors.New("task ID conflicts with another task")
 
-// ErrTaskIDConflict indicates that the given task could not be enqueued since its task ID already exists.
-//
-// ErrTaskIDConflict error only applies to tasks enqueued with a TaskID option.
-var ErrTaskIDConflict = errors.New("task ID conflicts with another task")
-
 type option struct {
-<<<<<<< HEAD
 	retry          int
 	queue          string
 	taskID         string
@@ -337,16 +301,6 @@
 	reprocessAfter time.Duration
 	serverAffinity time.Duration
 	retention      time.Duration
-=======
-	retry     int
-	queue     string
-	taskID    string
-	timeout   time.Duration
-	deadline  time.Time
-	uniqueTTL time.Duration
-	processAt time.Time
-	retention time.Duration
->>>>>>> 970cb7a6
 }
 
 // composeOptions merges user provided options into the default options
@@ -358,11 +312,7 @@
 		retry:     defaultMaxRetry,
 		queue:     base.DefaultQueueName,
 		taskID:    uuid.NewString(),
-<<<<<<< HEAD
 		timeout:   0, // do not set to defaultTimeout here
-=======
-		timeout:   0, // do not set to deafultTimeout here
->>>>>>> 970cb7a6
 		deadline:  time.Time{},
 		processAt: time.Now(),
 	}
@@ -396,7 +346,6 @@
 			res.processAt = time.Time(opt)
 		case processInOption:
 			res.processAt = time.Now().Add(time.Duration(opt))
-<<<<<<< HEAD
 		case forceUniqueOption:
 			res.forceUnique = bool(opt)
 		case recurrentOption:
@@ -405,8 +354,6 @@
 			res.reprocessAfter = time.Duration(opt)
 		case serverAffinityOption:
 			res.serverAffinity = time.Duration(opt)
-=======
->>>>>>> 970cb7a6
 		case retentionOption:
 			res.retention = time.Duration(opt)
 		default:
@@ -450,11 +397,7 @@
 // The argument opts specifies the behavior of task processing.
 // If there are conflicting Option values the last one overrides others.
 // Any options provided to NewTask can be overridden by options passed to Enqueue.
-<<<<<<< HEAD
 // By default, max retry is set to 25 and timeout is set to 30 minutes.
-=======
-// By deafult, max retry is set to 25 and timeout is set to 30 minutes.
->>>>>>> 970cb7a6
 //
 // If no ProcessAt or ProcessIn options are provided, the task will be pending immediately.
 //
@@ -507,7 +450,6 @@
 		uniqueKey = base.UniqueKey(opt.queue, task.Type(), task.Payload())
 	}
 	msg := &base.TaskMessage{
-<<<<<<< HEAD
 		ID:             opt.taskID,
 		Type:           task.Type(),
 		Payload:        task.Payload(),
@@ -521,37 +463,19 @@
 		ReprocessAfter: int64(opt.reprocessAfter.Seconds()),
 		ServerAffinity: int64(opt.serverAffinity.Seconds()),
 		Retention:      int64(opt.retention.Seconds()),
-=======
-		ID:        opt.taskID,
-		Type:      task.Type(),
-		Payload:   task.Payload(),
-		Queue:     opt.queue,
-		Retry:     opt.retry,
-		Deadline:  deadline.Unix(),
-		Timeout:   int64(timeout.Seconds()),
-		UniqueKey: uniqueKey,
-		Retention: int64(opt.retention.Seconds()),
->>>>>>> 970cb7a6
 	}
 
 	now := time.Now()
 	var state base.TaskState
 	if opt.processAt.Before(now) || opt.processAt.Equal(now) {
 		opt.processAt = now
-<<<<<<< HEAD
 		if c.loc != nil {
 			opt.processAt = now.In(c.loc)
 		}
-		err = c.enqueue(msg, opt.uniqueTTL, opt.forceUnique)
+		err = c.enqueue(ctx, msg, opt.uniqueTTL, opt.forceUnique)
 		state = base.TaskStatePending
 	} else {
-		err = c.schedule(msg, opt.processAt, opt.uniqueTTL, opt.forceUnique)
-=======
-		err = c.enqueue(ctx, msg, opt.uniqueTTL)
-		state = base.TaskStatePending
-	} else {
-		err = c.schedule(ctx, msg, opt.processAt, opt.uniqueTTL)
->>>>>>> 970cb7a6
+		err = c.schedule(ctx, msg, opt.processAt, opt.uniqueTTL, opt.forceUnique)
 		state = base.TaskStateScheduled
 	}
 
@@ -569,29 +493,26 @@
 	return newTaskInfo(msg, state, opt.processAt, nil), nil
 }
 
-<<<<<<< HEAD
-func (c *Client) enqueue(msg *base.TaskMessage, uniqueTTL time.Duration, forceUnique bool) error {
+func (c *Client) enqueue(ctx context.Context, msg *base.TaskMessage, uniqueTTL time.Duration, forceUnique bool) error {
 	if uniqueTTL > 0 {
-		return c.rdb.EnqueueUnique(msg, uniqueTTL, forceUnique)
-=======
-func (c *Client) enqueue(ctx context.Context, msg *base.TaskMessage, uniqueTTL time.Duration) error {
-	if uniqueTTL > 0 {
-		return c.rdb.EnqueueUnique(ctx, msg, uniqueTTL)
->>>>>>> 970cb7a6
+		return c.rdb.EnqueueUnique(ctx, msg, uniqueTTL, forceUnique)
 	}
 	return c.rdb.Enqueue(ctx, msg)
 }
 
-<<<<<<< HEAD
-func (c *Client) schedule(msg *base.TaskMessage, t time.Time, uniqueTTL time.Duration, forceUnique bool) error {
+func (c *Client) schedule(ctx context.Context, msg *base.TaskMessage, t time.Time, uniqueTTL time.Duration, forceUnique bool) error {
 	if uniqueTTL > 0 {
 		ttl := t.Add(uniqueTTL).Sub(time.Now())
-		return c.rdb.ScheduleUnique(msg, t, ttl, forceUnique)
-	}
-	return c.rdb.Schedule(msg, t)
-}
-
-// EnqueueBatch enqueues the given tasks to be processed asynchronously.
+		return c.rdb.ScheduleUnique(ctx, msg, t, ttl, forceUnique)
+	}
+	return c.rdb.Schedule(ctx, msg, t)
+}
+
+func (c *Client) EnqueueBatch(tasks []*Task, opts ...Option) ([]*TaskInfo, error) {
+	return c.EnqueueBatchContext(context.Background(), tasks, opts...)
+}
+
+// EnqueueBatchContext enqueues the given tasks to be processed asynchronously.
 //
 // EnqueueBatch returns a slice of TaskInfo and an error.
 // If all tasks are enqueued successfully the returned error is nil, otherwise returns a non-nil error.
@@ -603,7 +524,7 @@
 // By default, max retry is set to 25 and timeout is set to 30 minutes.
 //
 // If no ProcessAt or ProcessIn options are provided, the task will be pending immediately.
-func (c *Client) EnqueueBatch(tasks []*Task, opts ...Option) ([]*TaskInfo, error) {
+func (c *Client) EnqueueBatchContext(ctx context.Context, tasks []*Task, opts ...Option) ([]*TaskInfo, error) {
 	for _, task := range tasks {
 		if strings.TrimSpace(task.Type()) == "" {
 			return nil, fmt.Errorf("task typename cannot be empty")
@@ -727,18 +648,18 @@
 	}
 
 	if len(enqueue) > 0 {
-		err = c.rdb.EnqueueBatch(enqueue...)
+		err = c.rdb.EnqueueBatch(ctx, enqueue...)
 	}
 	if len(enqueueUnique) > 0 {
-		ex := c.rdb.EnqueueUniqueBatch(enqueueUnique...)
+		ex := c.rdb.EnqueueUniqueBatch(ctx, enqueueUnique...)
 		err = multierr.Append(err, ex)
 	}
 	if len(schedule) > 0 {
-		ex := c.rdb.ScheduleBatch(schedule...)
+		ex := c.rdb.ScheduleBatch(ctx, schedule...)
 		err = multierr.Append(err, ex)
 	}
 	if len(scheduleUnique) > 0 {
-		ex := c.rdb.ScheduleUniqueBatch(scheduleUnique...)
+		ex := c.rdb.ScheduleUniqueBatch(ctx, scheduleUnique...)
 		err = multierr.Append(err, ex)
 	}
 
@@ -764,12 +685,4 @@
 		return ret, &errors.BatchError{Errors: allErrs}
 	}
 	return ret, nil
-=======
-func (c *Client) schedule(ctx context.Context, msg *base.TaskMessage, t time.Time, uniqueTTL time.Duration) error {
-	if uniqueTTL > 0 {
-		ttl := t.Add(uniqueTTL).Sub(time.Now())
-		return c.rdb.ScheduleUnique(ctx, msg, t, ttl)
-	}
-	return c.rdb.Schedule(ctx, msg, t)
->>>>>>> 970cb7a6
 }