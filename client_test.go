// Copyright 2020 Kentaro Hibino. All rights reserved.
// Use of this source code is governed by a MIT license
// that can be found in the LICENSE file.

package asynq

import (
	"context"
	"strings"
	"sync"
	"testing"
	"time"

	"github.com/google/go-cmp/cmp"
	"github.com/google/go-cmp/cmp/cmpopts"
	h "github.com/hibiken/asynq/internal/asynqtest"
	"github.com/hibiken/asynq/internal/base"
	"github.com/hibiken/asynq/internal/errors"
	"github.com/hibiken/asynq/internal/timeutil"
	"github.com/stretchr/testify/require"
)

func TestClientEnqueueWithProcessAtOption(t *testing.T) {
	ctx := setupTestContext(t)
	defer func() { _ = ctx.Close() }()

	client := NewClient(getClientConnOpt(t))
	defer func() { _ = client.Close() }()

	task := NewTask("send_email", h.JSON(map[string]interface{}{"to": "customer@gmail.com", "from": "merchant@example.com"}))

	var (
		now          = time.Now()
		oneHourLater = now.Add(time.Hour)
	)

	tests := []struct {
		desc          string
		task          *Task
		processAt     time.Time // value for ProcessAt option
		opts          []Option  // other options
		wantInfo      *TaskInfo
		wantPending   map[string][]*base.TaskMessage
		wantScheduled map[string][]base.Z
	}{
		{
			desc:      "Process task immediately",
			task:      task,
			processAt: now,
			opts:      []Option{},
			wantInfo: &TaskInfo{
				Queue:         "default",
				Type:          task.Type(),
				Payload:       task.Payload(),
				State:         TaskStatePending,
				MaxRetry:      defaultMaxRetry,
				Retried:       0,
				LastErr:       "",
				LastFailedAt:  time.Time{},
				Timeout:       defaultTimeout,
				Deadline:      time.Time{},
				NextProcessAt: now,
			},
			wantPending: map[string][]*base.TaskMessage{
				"default": {
					{
						Type:     task.Type(),
						Payload:  task.Payload(),
						Retry:    defaultMaxRetry,
						Queue:    "default",
						Timeout:  int64(defaultTimeout.Seconds()),
						Deadline: noDeadline.Unix(),
					},
				},
			},
			wantScheduled: map[string][]base.Z{
				"default": {},
			},
		},
		{
			desc:      "Schedule task to be processed in the future",
			task:      task,
			processAt: oneHourLater,
			opts:      []Option{},
			wantInfo: &TaskInfo{
				Queue:         "default",
				Type:          task.Type(),
				Payload:       task.Payload(),
				State:         TaskStateScheduled,
				MaxRetry:      defaultMaxRetry,
				Retried:       0,
				LastErr:       "",
				LastFailedAt:  time.Time{},
				Timeout:       defaultTimeout,
				Deadline:      time.Time{},
				NextProcessAt: oneHourLater,
			},
			wantPending: map[string][]*base.TaskMessage{
				"default": {},
			},
			wantScheduled: map[string][]base.Z{
				"default": {
					{
						Message: &base.TaskMessage{
							Type:     task.Type(),
							Payload:  task.Payload(),
							Retry:    defaultMaxRetry,
							Queue:    "default",
							Timeout:  int64(defaultTimeout.Seconds()),
							Deadline: noDeadline.Unix(),
						},
						Score: oneHourLater.Unix(),
					},
				},
			},
		},
	}

	for _, tc := range tests {
		ctx.FlushDB() // clean up db before each test case.

		opts := append(tc.opts, ProcessAt(tc.processAt))
		gotInfo, err := client.Enqueue(tc.task, opts...)
		if err != nil {
			t.Error(err)
			continue
		}
		cmpOptions := []cmp.Option{
			cmpopts.IgnoreFields(TaskInfo{}, "ID"),
			cmpopts.EquateApproxTime(500 * time.Millisecond),
		}
		if diff := cmp.Diff(tc.wantInfo, gotInfo, cmpOptions...); diff != "" {
			t.Errorf("%s;\nEnqueue(task, ProcessAt(%v)) returned %v, want %v; (-want,+got)\n%s",
				tc.desc, tc.processAt, gotInfo, tc.wantInfo, diff)
		}

		for qname, want := range tc.wantPending {
			gotPending := ctx.GetPendingMessages(qname)
			if diff := cmp.Diff(want, gotPending, h.IgnoreIDOpt, cmpopts.EquateEmpty()); diff != "" {
				t.Errorf("%s;\nmismatch found in %q; (-want,+got)\n%s", tc.desc, base.PendingKey(qname), diff)
			}
		}
		for qname, want := range tc.wantScheduled {
			gotScheduled := ctx.GetScheduledEntries(qname)
			if diff := cmp.Diff(want, gotScheduled, h.IgnoreIDOpt, cmpopts.EquateEmpty()); diff != "" {
				t.Errorf("%s;\nmismatch found in %q; (-want,+got)\n%s", tc.desc, base.ScheduledKey(qname), diff)
			}
		}
	}
}

func TestClientEnqueue(t *testing.T) {
	ctx := setupTestContext(t)
	defer func() { _ = ctx.Close() }()
	now := time.Now()

	client := NewClient(getClientConnOpt(t), time.UTC)
	client.rdb.SetClock(timeutil.NewSimulatedClock(now))
	defer func() { _ = client.Close() }()

	task := NewTask("send_email", h.JSON(map[string]interface{}{"to": "customer@gmail.com", "from": "merchant@example.com"}))
	tests := []struct {
		desc        string
		task        *Task
		opts        []Option
		wantInfo    *TaskInfo
		wantPending map[string][]*base.TaskMessage
	}{
		{
			desc: "Process task immediately with a custom retry count",
			task: task,
			opts: []Option{
				MaxRetry(3),
			},
			wantInfo: &TaskInfo{
				Queue:         "default",
				Type:          task.Type(),
				Payload:       task.Payload(),
				State:         TaskStatePending,
				MaxRetry:      3,
				Retried:       0,
				LastErr:       "",
				LastFailedAt:  time.Time{},
				Timeout:       defaultTimeout,
				Deadline:      time.Time{},
				NextProcessAt: now,
			},
			wantPending: map[string][]*base.TaskMessage{
				"default": {
					{
						Type:     task.Type(),
						Payload:  task.Payload(),
						Retry:    3,
						Queue:    "default",
						Timeout:  int64(defaultTimeout.Seconds()),
						Deadline: noDeadline.Unix(),
					},
				},
			},
		},
		{
			desc: "Negative retry count",
			task: task,
			opts: []Option{
				MaxRetry(-2),
			},
			wantInfo: &TaskInfo{
				Queue:         "default",
				Type:          task.Type(),
				Payload:       task.Payload(),
				State:         TaskStatePending,
				MaxRetry:      0, // Retry count should be set to zero
				Retried:       0,
				LastErr:       "",
				LastFailedAt:  time.Time{},
				Timeout:       defaultTimeout,
				Deadline:      time.Time{},
				NextProcessAt: now,
			},
			wantPending: map[string][]*base.TaskMessage{
				"default": {
					{
						Type:     task.Type(),
						Payload:  task.Payload(),
						Retry:    0, // Retry count should be set to zero
						Queue:    "default",
						Timeout:  int64(defaultTimeout.Seconds()),
						Deadline: noDeadline.Unix(),
					},
				},
			},
		},
		{
			desc: "Conflicting options",
			task: task,
			opts: []Option{
				MaxRetry(2),
				MaxRetry(10),
			},
			wantInfo: &TaskInfo{
				Queue:         "default",
				Type:          task.Type(),
				Payload:       task.Payload(),
				State:         TaskStatePending,
				MaxRetry:      10, // Last option takes precedence
				Retried:       0,
				LastErr:       "",
				LastFailedAt:  time.Time{},
				Timeout:       defaultTimeout,
				Deadline:      time.Time{},
				NextProcessAt: now,
			},
			wantPending: map[string][]*base.TaskMessage{
				"default": {
					{
						Type:     task.Type(),
						Payload:  task.Payload(),
						Retry:    10, // Last option takes precedence
						Queue:    "default",
						Timeout:  int64(defaultTimeout.Seconds()),
						Deadline: noDeadline.Unix(),
					},
				},
			},
		},
		{
			desc: "With queue option",
			task: task,
			opts: []Option{
				Queue("custom"),
			},
			wantInfo: &TaskInfo{
				Queue:         "custom",
				Type:          task.Type(),
				Payload:       task.Payload(),
				State:         TaskStatePending,
				MaxRetry:      defaultMaxRetry,
				Retried:       0,
				LastErr:       "",
				LastFailedAt:  time.Time{},
				Timeout:       defaultTimeout,
				Deadline:      time.Time{},
				NextProcessAt: now,
			},
			wantPending: map[string][]*base.TaskMessage{
				"custom": {
					{
						Type:     task.Type(),
						Payload:  task.Payload(),
						Retry:    defaultMaxRetry,
						Queue:    "custom",
						Timeout:  int64(defaultTimeout.Seconds()),
						Deadline: noDeadline.Unix(),
					},
				},
			},
		},
		{
			desc: "Queue option should be case sensitive",
			task: task,
			opts: []Option{
				Queue("MyQueue"),
			},
			wantInfo: &TaskInfo{
				Queue:         "MyQueue",
				Type:          task.Type(),
				Payload:       task.Payload(),
				State:         TaskStatePending,
				MaxRetry:      defaultMaxRetry,
				Retried:       0,
				LastErr:       "",
				LastFailedAt:  time.Time{},
				Timeout:       defaultTimeout,
				Deadline:      time.Time{},
				NextProcessAt: now,
			},
			wantPending: map[string][]*base.TaskMessage{
				"MyQueue": {
					{
						Type:     task.Type(),
						Payload:  task.Payload(),
						Retry:    defaultMaxRetry,
						Queue:    "MyQueue",
						Timeout:  int64(defaultTimeout.Seconds()),
						Deadline: noDeadline.Unix(),
					},
				},
			},
		},
		{
			desc: "With timeout option",
			task: task,
			opts: []Option{
				Timeout(20 * time.Second),
			},
			wantInfo: &TaskInfo{
				Queue:         "default",
				Type:          task.Type(),
				Payload:       task.Payload(),
				State:         TaskStatePending,
				MaxRetry:      defaultMaxRetry,
				Retried:       0,
				LastErr:       "",
				LastFailedAt:  time.Time{},
				Timeout:       20 * time.Second,
				Deadline:      time.Time{},
				NextProcessAt: now,
			},
			wantPending: map[string][]*base.TaskMessage{
				"default": {
					{
						Type:     task.Type(),
						Payload:  task.Payload(),
						Retry:    defaultMaxRetry,
						Queue:    "default",
						Timeout:  20,
						Deadline: noDeadline.Unix(),
					},
				},
			},
		},
		{
			desc: "With deadline option",
			task: task,
			opts: []Option{
				Deadline(time.Date(2020, time.June, 24, 0, 0, 0, 0, time.UTC)),
			},
			wantInfo: &TaskInfo{
				Queue:         "default",
				Type:          task.Type(),
				Payload:       task.Payload(),
				State:         TaskStatePending,
				MaxRetry:      defaultMaxRetry,
				Retried:       0,
				LastErr:       "",
				LastFailedAt:  time.Time{},
				Timeout:       noTimeout,
				Deadline:      time.Date(2020, time.June, 24, 0, 0, 0, 0, time.UTC),
				NextProcessAt: now,
			},
			wantPending: map[string][]*base.TaskMessage{
				"default": {
					{
						Type:     task.Type(),
						Payload:  task.Payload(),
						Retry:    defaultMaxRetry,
						Queue:    "default",
						Timeout:  int64(noTimeout.Seconds()),
						Deadline: time.Date(2020, time.June, 24, 0, 0, 0, 0, time.UTC).Unix(),
					},
				},
			},
		},
		{
			desc: "With both deadline and timeout options",
			task: task,
			opts: []Option{
				Timeout(20 * time.Second),
				Deadline(time.Date(2020, time.June, 24, 0, 0, 0, 0, time.UTC)),
			},
			wantInfo: &TaskInfo{
				Queue:         "default",
				Type:          task.Type(),
				Payload:       task.Payload(),
				State:         TaskStatePending,
				MaxRetry:      defaultMaxRetry,
				Retried:       0,
				LastErr:       "",
				LastFailedAt:  time.Time{},
				Timeout:       20 * time.Second,
				Deadline:      time.Date(2020, time.June, 24, 0, 0, 0, 0, time.UTC),
				NextProcessAt: now,
			},
			wantPending: map[string][]*base.TaskMessage{
				"default": {
					{
						Type:     task.Type(),
						Payload:  task.Payload(),
						Retry:    defaultMaxRetry,
						Queue:    "default",
						Timeout:  20,
						Deadline: time.Date(2020, time.June, 24, 0, 0, 0, 0, time.UTC).Unix(),
					},
				},
			},
		},
		{
			desc: "With Retention option",
			task: task,
			opts: []Option{
				Retention(24 * time.Hour),
			},
			wantInfo: &TaskInfo{
				Queue:         "default",
				Type:          task.Type(),
				Payload:       task.Payload(),
				State:         TaskStatePending,
				MaxRetry:      defaultMaxRetry,
				Retried:       0,
				LastErr:       "",
				LastFailedAt:  time.Time{},
				Timeout:       defaultTimeout,
				Deadline:      time.Time{},
				NextProcessAt: now,
				Retention:     24 * time.Hour,
			},
			wantPending: map[string][]*base.TaskMessage{
				"default": {
					{
						Type:      task.Type(),
						Payload:   task.Payload(),
						Retry:     defaultMaxRetry,
						Queue:     "default",
						Timeout:   int64(defaultTimeout.Seconds()),
						Deadline:  noDeadline.Unix(),
						Retention: int64((24 * time.Hour).Seconds()),
					},
				},
			},
		},
	}

	for _, tc := range tests {
		ctx.FlushDB() // clean up db before each test case.

		gotInfo, err := client.Enqueue(tc.task, tc.opts...)
		if err != nil {
			t.Error(err)
			continue
		}

		cmpOptions := []cmp.Option{
			cmpopts.IgnoreFields(TaskInfo{}, "ID"),
			cmpopts.EquateApproxTime(time.Second),
		}
		if diff := cmp.Diff(tc.wantInfo, gotInfo, cmpOptions...); diff != "" {
			t.Errorf("%s;\nEnqueue(task) returned %v, want %v; (-want,+got)\n%s",
				tc.desc, gotInfo, tc.wantInfo, diff)
		}

		for qname, want := range tc.wantPending {
			got := ctx.GetPendingMessages(qname)
			if diff := cmp.Diff(want, got, h.IgnoreIDOpt); diff != "" {
				t.Errorf("%s;\nmismatch found in %q; (-want,+got)\n%s", tc.desc, base.PendingKey(qname), diff)
			}
		}
	}
}

func TestClientEnqueueWithTaskIDOption(t *testing.T) {
	ctx := setupTestContext(t)
	defer func() { _ = ctx.Close() }()

	client := NewClient(getClientConnOpt(t))
	defer func() { _ = client.Close() }()

	task := NewTask("send_email", nil)
	now := time.Now()

	tests := []struct {
		desc        string
		task        *Task
		opts        []Option
		wantInfo    *TaskInfo
		wantPending map[string][]*base.TaskMessage
	}{
		{
			desc: "With a valid TaskID option",
			task: task,
			opts: []Option{
				TaskID("custom_id"),
			},
			wantInfo: &TaskInfo{
				ID:            "custom_id",
				Queue:         "default",
				Type:          task.Type(),
				Payload:       task.Payload(),
				State:         TaskStatePending,
				MaxRetry:      defaultMaxRetry,
				Retried:       0,
				LastErr:       "",
				LastFailedAt:  time.Time{},
				Timeout:       defaultTimeout,
				Deadline:      time.Time{},
				NextProcessAt: now,
			},
			wantPending: map[string][]*base.TaskMessage{
				"default": {
					{
						ID:       "custom_id",
						Type:     task.Type(),
						Payload:  task.Payload(),
						Retry:    defaultMaxRetry,
						Queue:    "default",
						Timeout:  int64(defaultTimeout.Seconds()),
						Deadline: noDeadline.Unix(),
					},
				},
			},
		},
	}

	for _, tc := range tests {
		ctx.FlushDB() // clean up db before each test case.

		gotInfo, err := client.Enqueue(tc.task, tc.opts...)
		if err != nil {
			t.Errorf("got non-nil error %v, want nil", err)
			continue
		}

		cmpOptions := []cmp.Option{
			cmpopts.EquateApproxTime(500 * time.Millisecond),
		}
		if diff := cmp.Diff(tc.wantInfo, gotInfo, cmpOptions...); diff != "" {
			t.Errorf("%s;\nEnqueue(task) returned %v, want %v; (-want,+got)\n%s",
				tc.desc, gotInfo, tc.wantInfo, diff)
		}

		for qname, want := range tc.wantPending {
			got := ctx.GetPendingMessages(qname)
			if diff := cmp.Diff(want, got); diff != "" {
				t.Errorf("%s;\nmismatch found in %q; (-want,+got)\n%s", tc.desc, base.PendingKey(qname), diff)
			}
		}
	}
}

func TestClientEnqueueWithConflictingTaskID(t *testing.T) {
	ctx := setupTestContext(t)
	defer func() { _ = ctx.Close() }()

	client := NewClient(getClientConnOpt(t))
	defer func() { _ = client.Close() }()

	const taskID = "custom_id"
	task := NewTask("foo", nil)

	if _, err := client.Enqueue(task, TaskID(taskID)); err != nil {
		t.Fatalf("First task: Enqueue failed: %v", err)
	}
	_, err := client.Enqueue(task, TaskID(taskID))
	if !errors.Is(err, ErrTaskIDConflict) {
		t.Errorf("Second task: Enqueue returned %v, want %v", err, ErrTaskIDConflict)
	}
}

func TestClientEnqueueConflictingWithCompleted(t *testing.T) {
	ctx := setupTestContext(t)
	defer func() { _ = ctx.Close() }()

	const (
		initialTask = "initialTask"
		customId    = "customId"
		queueName   = "queueName"
	)

	client := NewClient(getClientConnOpt(t))
	inspector := newInspector(client.rdb)
	srv := newServer(client.rdb, Config{
		Concurrency: 1,
		RetryDelayFunc: RetryDelayFunc(func(n int, err error, t *Task) time.Duration {
			return time.Second
		}),
		LogLevel: testLogLevel, //DebugLevel,
<<<<<<< HEAD
		Queues: &QueuesConfig{Queues: map[string]int{
=======
		Queues: &QueuesConfig{Queues: map[string]interface{}{
>>>>>>> 2eedc60e
			queueName: 1,
		}},
	})
	defer func() {
		srv.Shutdown()
		_ = client.Close()
	}()

	wg := sync.WaitGroup{}
	handler := func(ctx context.Context, task *Task) error {
		if task.Type() == initialTask {
			task.CallAfter(func(string, error, bool) {
				defer wg.Done()
			})
		}
		return nil
	}
	_ = srv.Start(HandlerFunc(handler))

	wg.Add(1)
	opts := []Option{Retention(time.Hour), TaskID(customId), Queue(queueName)}
	task1 := NewTask(initialTask, nil)
	_, err := client.Enqueue(task1, opts...)
	require.NoError(t, err)
	wg.Wait()

	// use a different task type just to not use the wait group
	task2 := NewTask("nextTask", nil)
	_, err = client.Enqueue(task2, opts...)
	require.True(t, errors.Is(err, ErrTaskIDConflict))

	ti, err := inspector.GetTaskInfo(queueName, customId)
	require.NoError(t, err)
	require.Equal(t, TaskStateCompleted, ti.State)
}

func TestClientEnqueueTaskIDConflictingWithCompleted(t *testing.T) {
	ctx := setupTestContext(t)
	defer func() { _ = ctx.Close() }()

	client := NewClient(getClientConnOpt(t))
	inspector := newInspector(client.rdb)
	srv := newServer(client.rdb, Config{
		Concurrency: 1,
		RetryDelayFunc: RetryDelayFunc(func(n int, err error, t *Task) time.Duration {
			return time.Second
		}),
		LogLevel: testLogLevel, //DebugLevel,
	})
	defer func() {
		srv.Shutdown()
		_ = client.Close()
	}()

	wg := sync.WaitGroup{}
	handler := func(ctx context.Context, task *Task) error {
		//fmt.Println("handled", "task", task.Type())
		task.CallAfter(func(string, error, bool) {
			defer wg.Done()
		})
		return nil
	}
	_ = srv.Start(HandlerFunc(handler))

	const taskID = "custom_id"
	type testCase struct {
		retention time.Duration
		taskId    string
		unique    time.Duration
		schedule  bool
	}

	for i, tc := range []*testCase{
		{retention: 0, taskId: taskID},
		{retention: time.Hour, taskId: taskID},
		{unique: 0},
		{unique: time.Hour},
		{retention: time.Hour, unique: time.Hour},

		{retention: 0, taskId: taskID, schedule: true},
		{retention: time.Hour, taskId: taskID, schedule: true},
		{unique: 0, schedule: true},
		{unique: time.Hour, schedule: true},
		{retention: time.Hour, unique: time.Hour, schedule: true},
	} {
		ctx.FlushDB()
		srv.logger.Debug("test-case", " index ", i)

		task := NewTask("foo", nil)

		wg.Add(1)
		opts := []Option{Retention(tc.retention)}
		if tc.taskId != "" {
			opts = append(opts, TaskID(tc.taskId))
		}
		if tc.unique > 0 {
			opts = append(opts, Unique(tc.unique))
		}
		eti, err := client.Enqueue(task, opts...)
		if err != nil {
			t.Fatalf("First task: Enqueue failed: %v", err)
		}
		wg.Wait()

		ti, err := inspector.GetTaskInfo("default", eti.ID)
		if tc.retention > 0 {
			if err != nil {
				t.Fatalf("First task: GetTaskInfo failed: %v", err)
			}
			if ti.State != TaskStateCompleted {
				t.Fatalf("First task: GetTaskInfo state: expected 'completed', got %v", ti.State.String())
			}
		} else if err == nil || !strings.Contains(err.Error(), "task not found") {
			t.Fatalf("First task: GetTaskInfo expected not found, got %v", err)
		}

		opts = []Option{}
		if tc.taskId != "" {
			opts = append(opts, TaskID(tc.taskId))
		}
		if tc.unique > 0 {
			opts = append(opts, Unique(tc.unique))
		}
		if tc.schedule {
			opts = append(opts, ProcessIn(time.Hour))
		}
		if !tc.schedule {
			wg.Add(1)
		}
		ti, err = client.Enqueue(task, opts...)
		if err != nil && !tc.schedule {
			wg.Done()
		}
		// there's a conflict with 'completed' task only with task ID
		if tc.retention != 0 && tc.taskId != "" && !errors.Is(err, ErrTaskIDConflict) {
			t.Errorf("Second task: Retention: %v, Enqueue returned %v, want %v", tc.retention, err, ErrTaskIDConflict)
		}
		wg.Wait()
	}
}

func TestClientEnqueueWithProcessInOption(t *testing.T) {
	ctx := setupTestContext(t)
	defer func() { _ = ctx.Close() }()
	now := time.Now()

	client := NewClient(getClientConnOpt(t))
	client.rdb.SetClock(timeutil.NewSimulatedClock(now))
	defer func() { _ = client.Close() }()

	task := NewTask("send_email", h.JSON(map[string]interface{}{"to": "customer@gmail.com", "from": "merchant@example.com"}))
	tests := []struct {
		desc          string
		task          *Task
		delay         time.Duration // value for ProcessIn option
		opts          []Option      // other options
		wantInfo      *TaskInfo
		wantPending   map[string][]*base.TaskMessage
		wantScheduled map[string][]base.Z
	}{
		{
			desc:  "schedule a task to be processed in one hour",
			task:  task,
			delay: 1 * time.Hour,
			opts:  []Option{},
			wantInfo: &TaskInfo{
				Queue:         "default",
				Type:          task.Type(),
				Payload:       task.Payload(),
				State:         TaskStateScheduled,
				MaxRetry:      defaultMaxRetry,
				Retried:       0,
				LastErr:       "",
				LastFailedAt:  time.Time{},
				Timeout:       defaultTimeout,
				Deadline:      time.Time{},
				NextProcessAt: time.Now().Add(1 * time.Hour),
			},
			wantPending: map[string][]*base.TaskMessage{
				"default": {},
			},
			wantScheduled: map[string][]base.Z{
				"default": {
					{
						Message: &base.TaskMessage{
							Type:     task.Type(),
							Payload:  task.Payload(),
							Retry:    defaultMaxRetry,
							Queue:    "default",
							Timeout:  int64(defaultTimeout.Seconds()),
							Deadline: noDeadline.Unix(),
						},
						Score: time.Now().Add(time.Hour).Unix(),
					},
				},
			},
		},
		{
			desc:  "Zero delay",
			task:  task,
			delay: 0,
			opts:  []Option{},
			wantInfo: &TaskInfo{
				Queue:         "default",
				Type:          task.Type(),
				Payload:       task.Payload(),
				State:         TaskStatePending,
				MaxRetry:      defaultMaxRetry,
				Retried:       0,
				LastErr:       "",
				LastFailedAt:  time.Time{},
				Timeout:       defaultTimeout,
				Deadline:      time.Time{},
				NextProcessAt: now,
			},
			wantPending: map[string][]*base.TaskMessage{
				"default": {
					{
						Type:     task.Type(),
						Payload:  task.Payload(),
						Retry:    defaultMaxRetry,
						Queue:    "default",
						Timeout:  int64(defaultTimeout.Seconds()),
						Deadline: noDeadline.Unix(),
					},
				},
			},
			wantScheduled: map[string][]base.Z{
				"default": {},
			},
		},
	}

	for _, tc := range tests {
		ctx.FlushDB() // clean up db before each test case.

		opts := append(tc.opts, ProcessIn(tc.delay))
		gotInfo, err := client.Enqueue(tc.task, opts...)
		if err != nil {
			t.Error(err)
			continue
		}
		cmpOptions := []cmp.Option{
			cmpopts.IgnoreFields(TaskInfo{}, "ID"),
			cmpopts.EquateApproxTime(500 * time.Millisecond),
		}
		if diff := cmp.Diff(tc.wantInfo, gotInfo, cmpOptions...); diff != "" {
			t.Errorf("%s;\nEnqueue(task, ProcessIn(%v)) returned %v, want %v; (-want,+got)\n%s",
				tc.desc, tc.delay, gotInfo, tc.wantInfo, diff)
		}

		for qname, want := range tc.wantPending {
			gotPending := ctx.GetPendingMessages(qname)
			if diff := cmp.Diff(want, gotPending, h.IgnoreIDOpt, cmpopts.EquateEmpty()); diff != "" {
				t.Errorf("%s;\nmismatch found in %q; (-want,+got)\n%s", tc.desc, base.PendingKey(qname), diff)
			}
		}
		for qname, want := range tc.wantScheduled {
			gotScheduled := ctx.GetScheduledEntries(qname)
			if diff := cmp.Diff(want, gotScheduled, h.IgnoreIDOpt, cmpopts.EquateEmpty()); diff != "" {
				t.Errorf("%s;\nmismatch found in %q; (-want,+got)\n%s", tc.desc, base.ScheduledKey(qname), diff)
			}
		}
	}
}

func TestClientEnqueueError(t *testing.T) {
	ctx := setupTestContext(t)
	defer func() { _ = ctx.Close() }()

	client := NewClient(getClientConnOpt(t))
	defer func() { _ = client.Close() }()

	task := NewTask("send_email", h.JSON(map[string]interface{}{"to": "customer@gmail.com", "from": "merchant@example.com"}))

	tests := []struct {
		desc string
		task *Task
		opts []Option
	}{
		{
			desc: "With empty queue name",
			task: task,
			opts: []Option{
				Queue(""),
			},
		},
		{
			desc: "With empty task typename",
			task: NewTask("", h.JSON(map[string]interface{}{})),
			opts: []Option{},
		},
		{
			desc: "With blank task typename",
			task: NewTask("    ", h.JSON(map[string]interface{}{})),
			opts: []Option{},
		},
		{
			desc: "With empty task ID",
			task: NewTask("foo", nil),
			opts: []Option{TaskID("")},
		},
		{
			desc: "With blank task ID",
			task: NewTask("foo", nil),
			opts: []Option{TaskID("  ")},
		},
		{
			desc: "With unique option less than 1s",
			task: NewTask("foo", nil),
			opts: []Option{Unique(300 * time.Millisecond)},
		},
	}

	for _, tc := range tests {
		ctx.FlushDB()

		_, err := client.Enqueue(tc.task, tc.opts...)
		if err == nil {
			t.Errorf("%s; client.Enqueue(task, opts...) did not return non-nil error", tc.desc)
		}
	}
}

func TestClientWithDefaultOptions(t *testing.T) {
	ctx := setupTestContext(t)
	defer func() { _ = ctx.Close() }()
	now := time.Now()

	tests := []struct {
		desc        string
		defaultOpts []Option // options set at task initialization time
		opts        []Option // options used at enqueue time.
		tasktype    string
		payload     []byte
		wantInfo    *TaskInfo
		queue       string // queue that the message should go into.
		want        *base.TaskMessage
	}{
		{
			desc:        "With queue routing option",
			defaultOpts: []Option{Queue("feed")},
			opts:        []Option{},
			tasktype:    "feed:import",
			payload:     nil,
			wantInfo: &TaskInfo{
				Queue:         "feed",
				Type:          "feed:import",
				Payload:       nil,
				State:         TaskStatePending,
				MaxRetry:      defaultMaxRetry,
				Retried:       0,
				LastErr:       "",
				LastFailedAt:  time.Time{},
				Timeout:       defaultTimeout,
				Deadline:      time.Time{},
				NextProcessAt: now,
			},
			queue: "feed",
			want: &base.TaskMessage{
				Type:     "feed:import",
				Payload:  nil,
				Retry:    defaultMaxRetry,
				Queue:    "feed",
				Timeout:  int64(defaultTimeout.Seconds()),
				Deadline: noDeadline.Unix(),
			},
		},
		{
			desc:        "With multiple options",
			defaultOpts: []Option{Queue("feed"), MaxRetry(5)},
			opts:        []Option{},
			tasktype:    "feed:import",
			payload:     nil,
			wantInfo: &TaskInfo{
				Queue:         "feed",
				Type:          "feed:import",
				Payload:       nil,
				State:         TaskStatePending,
				MaxRetry:      5,
				Retried:       0,
				LastErr:       "",
				LastFailedAt:  time.Time{},
				Timeout:       defaultTimeout,
				Deadline:      time.Time{},
				NextProcessAt: now,
			},
			queue: "feed",
			want: &base.TaskMessage{
				Type:     "feed:import",
				Payload:  nil,
				Retry:    5,
				Queue:    "feed",
				Timeout:  int64(defaultTimeout.Seconds()),
				Deadline: noDeadline.Unix(),
			},
		},
		{
			desc:        "With overriding options at enqueue time",
			defaultOpts: []Option{Queue("feed"), MaxRetry(5)},
			opts:        []Option{Queue("critical")},
			tasktype:    "feed:import",
			payload:     nil,
			wantInfo: &TaskInfo{
				Queue:         "critical",
				Type:          "feed:import",
				Payload:       nil,
				State:         TaskStatePending,
				MaxRetry:      5,
				LastErr:       "",
				LastFailedAt:  time.Time{},
				Timeout:       defaultTimeout,
				Deadline:      time.Time{},
				NextProcessAt: now,
			},
			queue: "critical",
			want: &base.TaskMessage{
				Type:     "feed:import",
				Payload:  nil,
				Retry:    5,
				Queue:    "critical",
				Timeout:  int64(defaultTimeout.Seconds()),
				Deadline: noDeadline.Unix(),
			},
		},
	}

	for _, tc := range tests {

		t.Run(tc.desc, func(t *testing.T) {
			ctx.FlushDB()
			client := NewClient(getClientConnOpt(t))
			client.rdb.SetClock(timeutil.NewSimulatedClock(now))
			defer func() { _ = client.Close() }()

			task := NewTask(tc.tasktype, tc.payload, tc.defaultOpts...)
			gotInfo, err := client.Enqueue(task, tc.opts...)
			if err != nil {
				t.Fatal(err)
			}
			cmpOptions := []cmp.Option{
				cmpopts.IgnoreFields(TaskInfo{}, "ID"),
				cmpopts.EquateApproxTime(500 * time.Millisecond),
			}
			if diff := cmp.Diff(tc.wantInfo, gotInfo, cmpOptions...); diff != "" {
				t.Errorf("%s;\nEnqueue(task, opts...) returned %v, want %v; (-want,+got)\n%s",
					tc.desc, gotInfo, tc.wantInfo, diff)
			}
			pending := ctx.GetPendingMessages(tc.queue)
			if len(pending) != 1 {
				t.Errorf("%s;\nexpected queue %q to have one message; got %d messages in the queue.",
					tc.desc, tc.queue, len(pending))
				return
			}
			got := pending[0]
			if diff := cmp.Diff(tc.want, got, h.IgnoreIDOpt); diff != "" {
				t.Errorf("%s;\nmismatch found in pending task message; (-want,+got)\n%s",
					tc.desc, diff)
			}
		})
	}
}

func TestClientEnqueueUnique(t *testing.T) {
	ctx := setupTestContext(t)
	defer func() { _ = ctx.Close() }()

	client := NewClient(getClientConnOpt(t))
	defer func() { _ = client.Close() }()

	tests := []struct {
		task *Task
		ttl  time.Duration
	}{
		{
			task: NewTask("email", h.JSON(map[string]interface{}{"user_id": 123})),
			ttl:  time.Hour,
		},
	}

	for _, tc := range tests {
		ctx.FlushDB() // clean up db before each test case.

		// Enqueue the task first. It should succeed.
		_, err := client.Enqueue(tc.task, Unique(tc.ttl))
		if err != nil {
			t.Fatal(err)
		}

		gotTTL := ctx.GetUniqueKeyTTL(base.DefaultQueueName, tc.task.Type(), tc.task.Payload())
		if !cmp.Equal(tc.ttl.Seconds(), gotTTL.Seconds(), cmpopts.EquateApprox(0, 1)) {
			t.Errorf("TTL = %v, want %v", gotTTL, tc.ttl)
			continue
		}

		// Enqueue the task again. It should fail.
		_, err = client.Enqueue(tc.task, Unique(tc.ttl))
		if err == nil {
			t.Errorf("Enqueueing %+v did not return an error", tc.task)
			continue
		}
		if !errors.Is(err, ErrDuplicateTask) {
			t.Errorf("Enqueueing %+v returned an error that is not ErrDuplicateTask", tc.task)
			continue
		}
	}
}

func TestClientEnqueueUniqueWithProcessInOption(t *testing.T) {
	ctx := setupTestContext(t)
	defer func() { _ = ctx.Close() }()

	client := NewClient(getClientConnOpt(t))
	defer func() { _ = client.Close() }()

	tests := []struct {
		task *Task
		d    time.Duration
		ttl  time.Duration
	}{
		{
			NewTask("reindex", nil),
			time.Hour,
			10 * time.Minute,
		},
	}

	for _, tc := range tests {
		ctx.FlushDB() // clean up db before each test case.

		// Enqueue the task first. It should succeed.
		_, err := client.Enqueue(tc.task, ProcessIn(tc.d), Unique(tc.ttl))
		if err != nil {
			t.Fatal(err)
		}

		gotTTL := ctx.GetUniqueKeyTTL(base.DefaultQueueName, tc.task.Type(), tc.task.Payload())
		wantTTL := time.Duration(tc.ttl.Seconds()+tc.d.Seconds()) * time.Second
		if !cmp.Equal(wantTTL.Seconds(), gotTTL.Seconds(), cmpopts.EquateApprox(0, 1)) {
			t.Errorf("TTL = %v, want %v", gotTTL, wantTTL)
			continue
		}

		// Enqueue the task again. It should fail.
		_, err = client.Enqueue(tc.task, ProcessIn(tc.d), Unique(tc.ttl))
		if err == nil {
			t.Errorf("Enqueueing %+v did not return an error", tc.task)
			continue
		}
		if !errors.Is(err, ErrDuplicateTask) {
			t.Errorf("Enqueueing %+v returned an error that is not ErrDuplicateTask", tc.task)
			continue
		}
	}
}

func TestClientEnqueueUniqueWithProcessAtOption(t *testing.T) {
	ctx := setupTestContext(t)
	defer func() { _ = ctx.Close() }()

	client := NewClient(getClientConnOpt(t))
	defer func() { _ = client.Close() }()

	tests := []struct {
		task *Task
		at   time.Time
		ttl  time.Duration
	}{
		{
			task: NewTask("reindex", nil),
			at:   time.Now().Add(time.Hour),
			ttl:  10 * time.Minute,
		},
	}

	for _, tc := range tests {
		ctx.FlushDB() // clean up db before each test case.

		// Enqueue the task first. It should succeed.
		_, err := client.Enqueue(tc.task, ProcessAt(tc.at), Unique(tc.ttl))
		if err != nil {
			t.Fatal(err)
		}

		gotTTL := ctx.GetUniqueKeyTTL(base.DefaultQueueName, tc.task.Type(), tc.task.Payload())
		wantTTL := tc.at.Add(tc.ttl).Sub(time.Now())
		if !cmp.Equal(wantTTL.Seconds(), gotTTL.Seconds(), cmpopts.EquateApprox(0, 1)) {
			t.Errorf("TTL = %v, want %v", gotTTL, wantTTL)
			continue
		}

		// Enqueue the task again. It should fail.
		_, err = client.Enqueue(tc.task, ProcessAt(tc.at), Unique(tc.ttl))
		if err == nil {
			t.Errorf("Enqueueing %+v did not return an error", tc.task)
			continue
		}
		if !errors.Is(err, ErrDuplicateTask) {
			t.Errorf("Enqueueing %+v returned an error that is not ErrDuplicateTask", tc.task)
			continue
		}
	}
}

func TestClientEnqueueBatch(t *testing.T) {
	ctx := setupTestContext(t)
	defer func() { _ = ctx.Close() }()

	client := NewClient(getClientConnOpt(t))
	defer func() { _ = client.Close() }()

	t0 := NewTask("send_email", h.JSON(map[string]interface{}{"to": "customer@gmail.com", "from": "merchant0@example.com"}))
	t1 := NewTask("send_email", h.JSON(map[string]interface{}{"to": "customer@gmail.com", "from": "merchant1@example.com"}))
	t2 := NewTask("send_email", h.JSON(map[string]interface{}{"to": "customer@gmail.com", "from": "merchant2@example.com"}))

	tests := []struct {
		desc  string
		tasks []*Task
		opts  []Option
	}{
		{
			desc:  "Basic 3 tasks",
			tasks: []*Task{t0, t1, t2},
			opts: []Option{
				Queue("purchase"),
			},
		},
	}

	for _, tc := range tests {
		ctx.FlushDB()

		ti, err := client.EnqueueBatch(tc.tasks, tc.opts...)
		require.NoError(t, err, "%s; client.EnqueueBatch(task, opts...) return non-nil error", tc.desc)
		require.NotNil(t, ti)
		require.Equal(t, len(tc.tasks), len(ti))

		for i, task := range tc.tasks {
			taskInfo := ti[i]
			require.NotNil(t, taskInfo)
			require.Equal(t, TaskStatePending, taskInfo.State)
			require.Equal(t, task.typename, taskInfo.Type)
			require.Equal(t, task.payload, taskInfo.Payload)
		}
	}
}

func TestClientEnqueueBatchError(t *testing.T) {
	ctx := setupTestContext(t)
	defer func() { _ = ctx.Close() }()

	client := NewClient(getClientConnOpt(t))
	defer func() { _ = client.Close() }()

	t0 := NewTask("send_email", h.JSON(map[string]interface{}{"to": "customer@gmail.com", "from": "merchant0@example.com"}))
	t1 := NewTask("send_email", h.JSON(map[string]interface{}{"to": "customer@gmail.com", "from": "merchant1@example.com"}))
	t2 := NewTask("send_email", h.JSON(map[string]interface{}{"to": "customer@gmail.com", "from": "merchant2@example.com"}))

	tests := []struct {
		desc       string
		tasks      []*Task
		opts       []Option
		expFailure int
	}{
		{
			desc:  "With duplicated task only",
			tasks: []*Task{t1, t1},
			opts: []Option{
				Queue("purchase"),
				Unique(time.Second),
			},
			expFailure: 1,
		},
		{
			desc:  "With duplicated task in the middle",
			tasks: []*Task{t0, t1, t1, t2},
			opts: []Option{
				Queue("purchase"),
				Unique(time.Second),
			},
			expFailure: 2,
		},
	}

	for _, tc := range tests {
		ctx.FlushDB()

		ti, err := client.EnqueueBatch(tc.tasks, tc.opts...)
		require.Error(t, err, "%s; client.EnqueueBatch(task, opts...) did not return non-nil error", tc.desc)
		require.NotNil(t, ti)
		require.Equal(t, len(tc.tasks), len(ti))

		berr, ok := err.(BatchError)
		require.True(t, ok, tc.desc)
		require.NotNil(t, berr.MapErrors(), tc.desc)
		gotFailure := berr.MapErrors()[tc.expFailure]
		require.NotNil(t, gotFailure, tc.desc)
		require.True(t, errors.Is(gotFailure, ErrDuplicateTask), tc.desc)

		for i, task := range tc.tasks {
			if i == tc.expFailure {
				require.Nil(t, ti[i])
				continue
			}
			taskInfo := ti[i]
			require.NotNil(t, taskInfo)
			require.Equal(t, TaskStatePending, taskInfo.State)
			require.Equal(t, task.typename, taskInfo.Type)
			require.Equal(t, task.payload, taskInfo.Payload)
		}
	}
}

func TestUpdateTask(t *testing.T) {
	ctx := setupTestContext(t)
	defer func() { _ = ctx.Close() }()

	client := NewClient(getClientConnOpt(t))
	inspector := newInspector(client.rdb)
	srv := newServer(client.rdb, Config{
		Concurrency: 1,
		RetryDelayFunc: RetryDelayFunc(func(n int, err error, t *Task) time.Duration {
			return time.Second
		}),
		LogLevel: testLogLevel, //DebugLevel,
	})
	defer func() {
		srv.Shutdown()
		_ = client.Close()
	}()

	wgActive := sync.WaitGroup{}
	wg := sync.WaitGroup{}
	handler := func(ctx context.Context, task *Task) error {
		wgActive.Done()
		task.CallAfter(func(string, error, bool) {
			defer wg.Done()
		})
		time.Sleep(time.Millisecond * 300)
		return nil
	}
	_ = srv.Start(HandlerFunc(handler))

	ctx.FlushDB()
	{
		//
		// retention and update while task is active
		//
		const taskID = "custom_id"
		task := NewTask("foo", nil)
		now := time.Now().UTC()
		deadline := now.Add(time.Hour).Truncate(time.Second)

		wgActive.Add(1)
		wg.Add(1)
		opts := []Option{
			Retention(time.Hour * 2),
			Deadline(deadline),
			TaskID(taskID),
		}
		eti, err := client.Enqueue(task, opts...)
		if err != nil {
			t.Fatalf("Enqueue failed: %v", err)
		}
		wgActive.Wait()
		ah := srv.AsynchronousHandler()
		uti, dl, err := ah.UpdateTask(eti.Queue, eti.ID, []byte("azerty"))
		if err != nil {
			t.Fatalf("UpdateTask failed: %v", err)
		}
		if !dl.Equal(deadline) {
			t.Fatalf("deadline failed, expected: %v, actual:%v", deadline, dl)
		}
		if string(uti.Result) != "azerty" {
			t.Fatalf("update result failed, expected: %v, actual:%v", "azerty", string(uti.Result))
		}
		wg.Wait()

		ti, err := inspector.GetTaskInfo(eti.Queue, eti.ID)
		if err != nil {
			t.Fatalf("GetTaskInfo failed: %v", err)
		}
		if ti.State != TaskStateCompleted {
			t.Fatalf("GetTaskInfo state: expected 'completed', got %v", ti.State.String())
		}
		if string(ti.Result) != "azerty" {
			t.Fatalf("update result failed, expected: %v, actual:%v", "azerty", string(uti.Result))
		}
	}
	{
		//
		// retention and update after task has completed
		//
		const taskID = "custom_id2"
		task := NewTask("foo", nil)
		now := time.Now().UTC()
		deadline := now.Add(time.Hour).Truncate(time.Second)

		wgActive.Add(1)
		wg.Add(1)
		opts := []Option{
			Retention(time.Hour * 2),
			Deadline(deadline),
			TaskID(taskID),
		}
		eti, err := client.Enqueue(task, opts...)
		if err != nil {
			t.Fatalf("Enqueue failed: %v", err)
		}
		wgActive.Wait()
		wg.Wait()

		ah := srv.AsynchronousHandler()
		uti, dl, err := ah.UpdateTask(eti.Queue, eti.ID, []byte("pompom"))
		if err != nil {
			t.Fatalf("UpdateTask failed: %v", err)
		}
		if uti.State != TaskStateCompleted {
			t.Fatalf("UpdateTask state: expected 'completed', got %v", uti.State.String())
		}
		if dl.Unix() != 0 {
			t.Fatalf("deadline failed, expected zero, actual:%v", dl)
		}
		if string(uti.Result) != "pompom" {
			t.Fatalf("update result failed, expected: %v, actual:%v", "azerty", string(uti.Result))
		}

		ti, err := inspector.GetTaskInfo(eti.Queue, eti.ID)
		if err != nil {
			t.Fatalf("GetTaskInfo failed: %v", err)
		}
		if ti.State != TaskStateCompleted {
			t.Fatalf("GetTaskInfo state: expected 'completed', got %v", ti.State.String())
		}
		if string(ti.Result) != "pompom" {
			t.Fatalf("update result failed, expected: %v, actual:%v", "azerty", string(uti.Result))
		}
	}
	{
		//
		// no retention: update should fail
		//
		const taskID = "custom_id3"
		task := NewTask("foo", nil)
		now := time.Now().UTC()
		deadline := now.Add(time.Hour).Truncate(time.Second)

		wgActive.Add(1)
		wg.Add(1)
		opts := []Option{
			Deadline(deadline),
			TaskID(taskID),
		}
		eti, err := client.Enqueue(task, opts...)
		if err != nil {
			t.Fatalf("Enqueue failed: %v", err)
		}
		wgActive.Wait()
		wg.Wait()

		ah := srv.AsynchronousHandler()
		_, _, err = ah.UpdateTask(eti.Queue, eti.ID, []byte("qwerty"))
		if err == nil {
			t.Fatalf("UpdateTask did not fail")
		}

		_, err = inspector.GetTaskInfo(eti.Queue, eti.ID)
		if err == nil {
			t.Fatalf("GetTaskInfo did not fail")
		}
	}

}

func TestUpdateFailedTask(t *testing.T) {
	ctx := setupTestContext(t)
	defer func() { _ = ctx.Close() }()

	client := NewClient(getClientConnOpt(t))
	srv := newServer(client.rdb, Config{
		Concurrency: 1,
		RetryDelayFunc: RetryDelayFunc(func(n int, err error, t *Task) time.Duration {
			return time.Second
		}),
		LogLevel: testLogLevel,
	})
	defer func() {
		srv.Shutdown()
		_ = client.Close()
	}()

	wg := sync.WaitGroup{}
	handler := func(ctx context.Context, task *Task) error {
		task.CallAfter(func(string, error, bool) {
			defer wg.Done()
		})
		// handler always fails
		return errors.New("test")
	}
	_ = srv.Start(HandlerFunc(handler))

	ctx.FlushDB()
	{
		//
		// update task after execution 'failed'
		//
		const taskID = "custom_id"
		task := NewTask("foo", nil)
		now := time.Now().UTC()
		deadline := now.Add(time.Hour).Truncate(time.Second)

		wg.Add(1)
		opts := []Option{
			Retention(time.Hour * 2),
			Deadline(deadline),
			TaskID(taskID),
			MaxRetry(0), // no retry: task will be archived
		}
		eti, err := client.Enqueue(task, opts...)
		if err != nil {
			t.Fatalf("Enqueue failed: %v", err)
		}
		wg.Wait()
		ah := srv.AsynchronousHandler()
		ti, _, err := ah.UpdateTask(eti.Queue, eti.ID, []byte("azerty"))
		if err != nil {
			t.Fatalf("UpdateTask failed: %v", err)
		}

		assertTask := func(ti *TaskInfo, result string) {
			if ti.State != TaskStateArchived {
				t.Fatalf("GetTaskInfo state: expected 'archived', got %v", ti.State.String())
			}
			if string(ti.Result) != result {
				t.Fatalf("update result failed, expected: %v, actual:%v", "azerty", string(ti.Result))
			}
			// last error is still there
			if ti.LastErr != "test" {
				t.Fatalf("expected 'test' last error, got '%s'", ti.LastErr)
			}
		}
		assertTask(ti, "azerty")

		ti, _, err = ah.UpdateTask(eti.Queue, eti.ID, []byte("qwerty"))
		if err != nil {
			t.Fatalf("UpdateTask failed: %v", err)
		}
		assertTask(ti, "qwerty")
	}
}

func TestActiveTask_TransitionToQueue(t *testing.T) {
	const (
		customId         = "customId"
		asynchronousType = "asynchronous"
		regularType      = "regular"
		transitionType   = "transition"
	)
	queues := map[string]string{
		regularType:      "regular",
		transitionType:   "transition",
		asynchronousType: "asynchronous",
	}

	ctx := setupTestContext(t)
	defer func() { _ = ctx.Close() }()

	client := NewClient(getClientConnOpt(t))
	srv := newServer(client.rdb, Config{
		Concurrency: 1,
		RetryDelayFunc: RetryDelayFunc(func(n int, err error, t *Task) time.Duration {
			return time.Second
		}),
		Queues: &QueuesConfig{
			Queues: map[string]int{
				queues[regularType]:      1,
				queues[transitionType]:   1,
				queues[asynchronousType]: 1,
			},
			Priority: Lenient,
		},
		LogLevel: testLogLevel,
	})
	defer func() {
		srv.Shutdown()
		_ = client.Close()
	}()

	wg := sync.WaitGroup{}
	handler := func(ctx context.Context, task *Task) error {
		srv.logger.Info("task handler, type: " + task.Type())
		switch task.Type() {
		case regularType:
			_, err := task.AsyncProcessor().TransitionToQueue(
				queues[transitionType],
				transitionType,
				Retention(time.Hour),
			)
			return err
		case transitionType:
			task.CallAfter(func(string, error, bool) {
				defer wg.Done()
			})
			return nil
		case asynchronousType:
			go func() {
				err := task.AsyncProcessor().TaskTransition(
					queues[transitionType],
					transitionType,
					Retention(time.Hour),
				)
				require.NoError(t, err)
			}()
			return AsynchronousTask
		default:
		}
		return errors.New("unexpected task type: " + task.Type())
	}
	_ = srv.Start(HandlerFunc(handler))

	inspect, err := NewInspectorClient(client)
	require.NoError(t, err)

	for _, taskType := range []string{regularType, asynchronousType} {
		ctx.FlushDB()
		wg.Add(1)
		_, err := client.Enqueue(NewTask(taskType, nil,
			TaskID(customId),
			Queue(queues[taskType])))
		require.NoError(t, err)

		wg.Wait()
		ti, err := inspect.GetTaskInfo(queues[transitionType], customId)
		require.NoError(t, err)
		require.Equal(t, TaskStateCompleted, ti.State)
	}

}

func TestMoveCompletedTask_ToQueue(t *testing.T) {
	const (
		customId = "customId"
	)

	ctx := setupTestContext(t)
	defer func() { _ = ctx.Close() }()

	client := NewClient(getClientConnOpt(t))
	srv := newServer(client.rdb, Config{
		Concurrency: 1,
		RetryDelayFunc: RetryDelayFunc(func(n int, err error, t *Task) time.Duration {
			return time.Second
		}),
		LogLevel: testLogLevel,
		Queues: &QueuesConfig{
			Queues: map[string]int{
				"default":   1,
				"new_queue": 1,
			},
			Priority: Lenient,
		},
	})
	defer func() {
		srv.Shutdown()
		_ = client.Close()
	}()

	var task *Task
	wg := sync.WaitGroup{}
	handler := func(ctx context.Context, t *Task) error {
		t.CallAfter(func(string, error, bool) {
			defer wg.Done()
		})
		task = t
		return nil
	}
	_ = srv.Start(HandlerFunc(handler))

	inspect, err := NewInspectorClient(client)
	require.NoError(t, err)

	ctx.FlushDB()
	wg.Add(1)
	_, err = client.Enqueue(NewTask("test", nil,
		TaskID(customId),
		Retention(time.Hour)))
	require.NoError(t, err)
	wg.Wait()

	ti, err := inspect.GetTaskInfo("default", customId)
	require.NoError(t, err)
	require.Equal(t, TaskStateCompleted, ti.State)

	_, err = task.AsyncProcessor().TransitionToQueue("new_queue", "new_type")
	// error: rqlite.moveToQueue - rqlite error: context canceled, at: rqlite.(*Connection).moveToQueue (tasks.go:1089)
	// if context is not canceled:
	// next: rqlite.moveToQueue: FAILED_PRECONDITION: cannot move to new queue an already completed task.
	require.Error(t, err)

	wg.Add(1)
	ah := srv.AsynchronousHandler()
	ti, err = ah.RequeueCompleted(
		context.Background(),
		"default",
		customId,
		"new_queue",
		"new_type",
		Retention(time.Hour))
	require.NoError(t, err)
	require.Equal(t, TaskStatePending, ti.State)
	wg.Wait()

	ti, err = inspect.GetTaskInfo("new_queue", customId)
	require.NoError(t, err)
	require.Equal(t, TaskStateCompleted, ti.State)
}<|MERGE_RESOLUTION|>--- conflicted
+++ resolved
@@ -603,11 +603,7 @@
 			return time.Second
 		}),
 		LogLevel: testLogLevel, //DebugLevel,
-<<<<<<< HEAD
-		Queues: &QueuesConfig{Queues: map[string]int{
-=======
 		Queues: &QueuesConfig{Queues: map[string]interface{}{
->>>>>>> 2eedc60e
 			queueName: 1,
 		}},
 	})
@@ -1582,7 +1578,7 @@
 			return time.Second
 		}),
 		Queues: &QueuesConfig{
-			Queues: map[string]int{
+			Queues: map[string]interface{}{
 				queues[regularType]:      1,
 				queues[transitionType]:   1,
 				queues[asynchronousType]: 1,
@@ -1663,7 +1659,7 @@
 		}),
 		LogLevel: testLogLevel,
 		Queues: &QueuesConfig{
-			Queues: map[string]int{
+			Queues: map[string]interface{}{
 				"default":   1,
 				"new_queue": 1,
 			},
