--- conflicted
+++ resolved
@@ -487,17 +487,11 @@
 }
 
 func TestClientEnqueueWithTaskIDOption(t *testing.T) {
-<<<<<<< HEAD
 	ctx := setupTestContext(t)
 	defer func() { _ = ctx.Close() }()
 
 	client := NewClient(getClientConnOpt(t))
 	defer func() { _ = client.Close() }()
-=======
-	r := setup(t)
-	client := NewClient(getRedisConnOpt(t))
-	defer client.Close()
->>>>>>> 413afc2a
 
 	task := NewTask("send_email", nil)
 	now := time.Now()
@@ -546,11 +540,7 @@
 	}
 
 	for _, tc := range tests {
-<<<<<<< HEAD
 		ctx.FlushDB() // clean up db before each test case.
-=======
-		h.FlushDB(t, r) // clean up db before each test case.
->>>>>>> 413afc2a
 
 		gotInfo, err := client.Enqueue(tc.task, tc.opts...)
 		if err != nil {
@@ -567,11 +557,7 @@
 		}
 
 		for qname, want := range tc.wantPending {
-<<<<<<< HEAD
 			got := ctx.GetPendingMessages(qname)
-=======
-			got := h.GetPendingMessages(t, r, qname)
->>>>>>> 413afc2a
 			if diff := cmp.Diff(want, got); diff != "" {
 				t.Errorf("%s;\nmismatch found in %q; (-want,+got)\n%s", tc.desc, base.PendingKey(qname), diff)
 			}
@@ -580,17 +566,11 @@
 }
 
 func TestClientEnqueueWithConflictingTaskID(t *testing.T) {
-<<<<<<< HEAD
 	ctx := setupTestContext(t)
 	defer func() { _ = ctx.Close() }()
 
 	client := NewClient(getClientConnOpt(t))
 	defer func() { _ = client.Close() }()
-=======
-	setup(t)
-	client := NewClient(getRedisConnOpt(t))
-	defer client.Close()
->>>>>>> 413afc2a
 
 	const taskID = "custom_id"
 	task := NewTask("foo", nil)
@@ -783,14 +763,9 @@
 	}
 }
 
-<<<<<<< HEAD
-func TestClientDefaultOptions(t *testing.T) {
+func TestClientWithDefaultOptions(t *testing.T) {
 	ctx := setupTestContext(t)
 	defer func() { _ = ctx.Close() }()
-=======
-func TestClientWithDefaultOptions(t *testing.T) {
-	r := setup(t)
->>>>>>> 413afc2a
 
 	now := utc.Now()
 	defer utc.MockNow(now)()
@@ -894,7 +869,6 @@
 	}
 
 	for _, tc := range tests {
-<<<<<<< HEAD
 
 		t.Run(tc.desc, func(t *testing.T) {
 			ctx.FlushDB()
@@ -957,35 +931,6 @@
 						tc.desc, diff)
 				}
 		    >>>>>>> v0_19_0 */
-=======
-		h.FlushDB(t, r)
-		c := NewClient(getRedisConnOpt(t))
-		defer c.Close()
-		task := NewTask(tc.tasktype, tc.payload, tc.defaultOpts...)
-		gotInfo, err := c.Enqueue(task, tc.opts...)
-		if err != nil {
-			t.Fatal(err)
-		}
-		cmpOptions := []cmp.Option{
-			cmpopts.IgnoreFields(TaskInfo{}, "ID"),
-			cmpopts.EquateApproxTime(500 * time.Millisecond),
-		}
-		if diff := cmp.Diff(tc.wantInfo, gotInfo, cmpOptions...); diff != "" {
-			t.Errorf("%s;\nEnqueue(task, opts...) returned %v, want %v; (-want,+got)\n%s",
-				tc.desc, gotInfo, tc.wantInfo, diff)
-		}
-		pending := h.GetPendingMessages(t, r, tc.queue)
-		if len(pending) != 1 {
-			t.Errorf("%s;\nexpected queue %q to have one message; got %d messages in the queue.",
-				tc.desc, tc.queue, len(pending))
-			continue
-		}
-		got := pending[0]
-		if diff := cmp.Diff(tc.want, got, h.IgnoreIDOpt); diff != "" {
-			t.Errorf("%s;\nmismatch found in pending task message; (-want,+got)\n%s",
-				tc.desc, diff)
-		}
->>>>>>> 413afc2a
 	}
 }
 
