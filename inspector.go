// Copyright 2020 Kentaro Hibino. All rights reserved.
// Use of this source code is governed by a MIT license
// that can be found in the LICENSE file.

package asynq

import (
	"fmt"
	"strconv"
	"strings"
	"time"

<<<<<<< HEAD
=======
	"github.com/go-redis/redis/v8"
>>>>>>> 970cb7a6
	"github.com/hibiken/asynq/internal/base"
	"github.com/hibiken/asynq/internal/errors"
)

// Inspector is a client interface to inspect and mutate the state of
// queues and tasks.
type Inspector struct {
	rdb base.Inspector
}

// NewInspector returns a new instance of Inspector.
func NewInspector(r ClientConnOpt) *Inspector {
	c, err := makeBroker(r)
	if err != nil {
		panic(err)
	}
	return newInspector(c)
}

// NewInspectorFrom returns a new instance of Inspector built with the broker of
// the given server.
func NewInspectorFrom(s *Server) (*Inspector, error) {
	if s == nil {
		return nil, errors.E(errors.Op("NewInspectorFrom"), errors.Internal, "server is nil")
	}
	return newInspector(s.broker), nil
}

func newInspector(c base.Broker) *Inspector {
	return &Inspector{
		rdb: c.Inspector(),
	}
}

// Close closes the connection with redis.
func (i *Inspector) Close() error {
	return i.rdb.Close()
}

// Queues returns a list of all queue names.
func (i *Inspector) Queues() ([]string, error) {
	return i.rdb.AllQueues()
}

// QueueInfo represents a state of queues at a certain time.
type QueueInfo struct {
	// Name of the queue.
	Queue string

	// Total number of bytes that the queue and its tasks require to be stored in redis.
	// It is an approximate memory usage value in bytes since the value is computed by sampling.
	MemoryUsage int64

	// Latency of the queue, measured by the oldest pending task in the queue.
	Latency time.Duration

	// Size is the total number of tasks in the queue.
	// The value is the sum of Pending, Active, Scheduled, Retry, and Archived.
	Size int

	// Number of pending tasks.
	Pending int
	// Number of active tasks.
	Active int
	// Number of scheduled tasks.
	Scheduled int
	// Number of retry tasks.
	Retry int
	// Number of archived tasks.
	Archived int
	// Number of stored completed tasks.
	Completed int

	// Total number of tasks being processed during the given date.
	// The number includes both succeeded and failed tasks.
	Processed int
	// Total number of tasks failed to be processed during the given date.
	Failed int

	// Paused indicates whether the queue is paused.
	// If true, tasks in the queue will not be processed.
	Paused bool

	// Time when this queue info snapshot was taken.
	Timestamp time.Time
}

// GetQueueInfo returns current information of the given queue.
func (i *Inspector) GetQueueInfo(qname string) (*QueueInfo, error) {
	if err := base.ValidateQueueName(qname); err != nil {
		return nil, err
	}
	stats, err := i.rdb.CurrentStats(qname)
	if err != nil {
		return nil, err
	}
	return &QueueInfo{
		Queue:       stats.Queue,
		MemoryUsage: stats.MemoryUsage,
		Latency:     stats.Latency,
		Size:        stats.Size,
		Pending:     stats.Pending,
		Active:      stats.Active,
		Scheduled:   stats.Scheduled,
		Retry:       stats.Retry,
		Archived:    stats.Archived,
		Completed:   stats.Completed,
		Processed:   stats.Processed,
		Failed:      stats.Failed,
		Paused:      stats.Paused,
		Timestamp:   stats.Timestamp,
	}, nil
}

// DailyStats holds aggregate data for a given day for a given queue.
type DailyStats struct {
	// Name of the queue.
	Queue string
	// Total number of tasks being processed during the given date.
	// The number includes both succeeded and failed tasks.
	Processed int
	// Total number of tasks failed to be processed during the given date.
	Failed int
	// Date this stats was taken.
	Date time.Time
}

// History returns a list of stats from the last n days.
func (i *Inspector) History(qname string, n int) ([]*DailyStats, error) {
	if err := base.ValidateQueueName(qname); err != nil {
		return nil, err
	}
	stats, err := i.rdb.HistoricalStats(qname, n)
	if err != nil {
		return nil, err
	}
	var res []*DailyStats
	for _, s := range stats {
		res = append(res, &DailyStats{
			Queue:     s.Queue,
			Processed: s.Processed,
			Failed:    s.Failed,
			Date:      s.Time,
		})
	}
	return res, nil
}

var (
	// ErrQueueNotFound indicates that the specified queue does not exist.
	ErrQueueNotFound = errors.New("queue not found")

	// ErrQueueNotEmpty indicates that the specified queue is not empty.
	ErrQueueNotEmpty = errors.New("queue is not empty")

	// ErrTaskNotFound indicates that the specified task cannot be found in the queue.
	ErrTaskNotFound = errors.New("task not found")
)

// DeleteQueue removes the specified queue.
//
// If force is set to true, DeleteQueue will remove the queue regardless of
// the queue size as long as no tasks are active in the queue.
// If force is set to false, DeleteQueue will remove the queue only if
// the queue is empty.
//
// If the specified queue does not exist, DeleteQueue returns ErrQueueNotFound.
// If force is set to false and the specified queue is not empty, DeleteQueue
// returns ErrQueueNotEmpty.
func (i *Inspector) DeleteQueue(qname string, force bool) error {
	err := i.rdb.RemoveQueue(qname, force)
	if errors.IsQueueNotFound(err) {
		return fmt.Errorf("%w: queue=%q", ErrQueueNotFound, qname)
	}
	if errors.IsQueueNotEmpty(err) {
		return fmt.Errorf("%w: queue=%q", ErrQueueNotEmpty, qname)
	}
	return err
}

// GetTaskInfo retrieves task information given a task id and queue name.
//
// Returns an error wrapping ErrQueueNotFound if a queue with the given name doesn't exist.
// Returns an error wrapping ErrTaskNotFound if a task with the given id doesn't exist in the queue.
func (i *Inspector) GetTaskInfo(qname, id string) (*TaskInfo, error) {
	info, err := i.rdb.GetTaskInfo(qname, id)
	switch {
	case errors.IsQueueNotFound(err):
		return nil, fmt.Errorf("asynq: %w", ErrQueueNotFound)
	case errors.IsTaskNotFound(err):
		return nil, fmt.Errorf("asynq: %w", ErrTaskNotFound)
	case err != nil:
		return nil, fmt.Errorf("asynq: %v", err)
	}
	return newTaskInfo(info.Message, info.State, info.NextProcessAt, info.Result), nil
}

// ListOption specifies behavior of list operation.
type ListOption interface{}

// Internal list option representations.
type (
	pageSizeOpt int
	pageNumOpt  int
)

type listOption struct {
	pageSize int
	pageNum  int
}

const (
	// Page size used by default in list operation.
	defaultPageSize = 30

	// Page number used by default in list operation.
	defaultPageNum = 1
)

func composeListOptions(opts ...ListOption) listOption {
	res := listOption{
		pageSize: defaultPageSize,
		pageNum:  defaultPageNum,
	}
	for _, opt := range opts {
		switch opt := opt.(type) {
		case pageSizeOpt:
			res.pageSize = int(opt)
		case pageNumOpt:
			res.pageNum = int(opt)
		default:
			// ignore unexpected option
		}
	}
	return res
}

// PageSize returns an option to specify the page size for list operation.
//
// Negative page size is treated as zero.
func PageSize(n int) ListOption {
	if n < 0 {
		n = 0
	}
	return pageSizeOpt(n)
}

// Page returns an option to specify the page number for list operation.
// The value 1 fetches the first page.
//
// Negative page number is treated as one.
func Page(n int) ListOption {
	if n < 0 {
		n = 1
	}
	return pageNumOpt(n)
}

// ListPendingTasks retrieves pending tasks from the specified queue.
//
// By default, it retrieves the first 30 tasks.
func (i *Inspector) ListPendingTasks(qname string, opts ...ListOption) ([]*TaskInfo, error) {
	if err := base.ValidateQueueName(qname); err != nil {
		return nil, fmt.Errorf("asynq: %v", err)
	}
	opt := composeListOptions(opts...)
<<<<<<< HEAD
	pgn := base.Pagination{Size: opt.pageSize, Page: opt.pageNum - 1}
=======
	pgn := rdb.Pagination{Size: opt.pageSize, Page: opt.pageNum - 1}
>>>>>>> 970cb7a6
	infos, err := i.rdb.ListPending(qname, pgn)
	switch {
	case errors.IsQueueNotFound(err):
		return nil, fmt.Errorf("asynq: %w", ErrQueueNotFound)
	case err != nil:
		return nil, fmt.Errorf("asynq: %v", err)
	}
	var tasks []*TaskInfo
	for _, i := range infos {
		tasks = append(tasks, newTaskInfo(
			i.Message,
			i.State,
			i.NextProcessAt,
			i.Result,
		))
	}
	return tasks, err
}

// ListActiveTasks retrieves active tasks from the specified queue.
//
// By default, it retrieves the first 30 tasks.
func (i *Inspector) ListActiveTasks(qname string, opts ...ListOption) ([]*TaskInfo, error) {
	if err := base.ValidateQueueName(qname); err != nil {
		return nil, fmt.Errorf("asynq: %v", err)
	}
	opt := composeListOptions(opts...)
<<<<<<< HEAD
	pgn := base.Pagination{Size: opt.pageSize, Page: opt.pageNum - 1}
=======
	pgn := rdb.Pagination{Size: opt.pageSize, Page: opt.pageNum - 1}
>>>>>>> 970cb7a6
	infos, err := i.rdb.ListActive(qname, pgn)
	switch {
	case errors.IsQueueNotFound(err):
		return nil, fmt.Errorf("asynq: %w", ErrQueueNotFound)
	case err != nil:
		return nil, fmt.Errorf("asynq: %v", err)
	}
	var tasks []*TaskInfo
	for _, i := range infos {
		tasks = append(tasks, newTaskInfo(
			i.Message,
			i.State,
			i.NextProcessAt,
			i.Result,
		))
	}
	return tasks, err
}

// ListScheduledTasks retrieves scheduled tasks from the specified queue.
// Tasks are sorted by NextProcessAt in ascending order.
//
// By default, it retrieves the first 30 tasks.
func (i *Inspector) ListScheduledTasks(qname string, opts ...ListOption) ([]*TaskInfo, error) {
	if err := base.ValidateQueueName(qname); err != nil {
		return nil, fmt.Errorf("asynq: %v", err)
	}
	opt := composeListOptions(opts...)
<<<<<<< HEAD
	pgn := base.Pagination{Size: opt.pageSize, Page: opt.pageNum - 1}
=======
	pgn := rdb.Pagination{Size: opt.pageSize, Page: opt.pageNum - 1}
>>>>>>> 970cb7a6
	infos, err := i.rdb.ListScheduled(qname, pgn)
	switch {
	case errors.IsQueueNotFound(err):
		return nil, fmt.Errorf("asynq: %w", ErrQueueNotFound)
	case err != nil:
		return nil, fmt.Errorf("asynq: %v", err)
	}
	var tasks []*TaskInfo
	for _, i := range infos {
		tasks = append(tasks, newTaskInfo(
			i.Message,
			i.State,
			i.NextProcessAt,
			i.Result,
		))
	}
	return tasks, nil
}

// ListRetryTasks retrieves retry tasks from the specified queue.
// Tasks are sorted by NextProcessAt in ascending order.
//
// By default, it retrieves the first 30 tasks.
func (i *Inspector) ListRetryTasks(qname string, opts ...ListOption) ([]*TaskInfo, error) {
	if err := base.ValidateQueueName(qname); err != nil {
		return nil, fmt.Errorf("asynq: %v", err)
	}
	opt := composeListOptions(opts...)
<<<<<<< HEAD
	pgn := base.Pagination{Size: opt.pageSize, Page: opt.pageNum - 1}
=======
	pgn := rdb.Pagination{Size: opt.pageSize, Page: opt.pageNum - 1}
>>>>>>> 970cb7a6
	infos, err := i.rdb.ListRetry(qname, pgn)
	switch {
	case errors.IsQueueNotFound(err):
		return nil, fmt.Errorf("asynq: %w", ErrQueueNotFound)
	case err != nil:
		return nil, fmt.Errorf("asynq: %v", err)
	}
	var tasks []*TaskInfo
	for _, i := range infos {
		tasks = append(tasks, newTaskInfo(
			i.Message,
			i.State,
			i.NextProcessAt,
			i.Result,
		))
	}
	return tasks, nil
}

// ListArchivedTasks retrieves archived tasks from the specified queue.
// Tasks are sorted by LastFailedAt in descending order.
//
// By default, it retrieves the first 30 tasks.
func (i *Inspector) ListArchivedTasks(qname string, opts ...ListOption) ([]*TaskInfo, error) {
	if err := base.ValidateQueueName(qname); err != nil {
		return nil, fmt.Errorf("asynq: %v", err)
	}
	opt := composeListOptions(opts...)
<<<<<<< HEAD
	pgn := base.Pagination{Size: opt.pageSize, Page: opt.pageNum - 1}
	infos, err := i.rdb.ListArchived(qname, pgn)
=======
	pgn := rdb.Pagination{Size: opt.pageSize, Page: opt.pageNum - 1}
	infos, err := i.rdb.ListArchived(qname, pgn)
	switch {
	case errors.IsQueueNotFound(err):
		return nil, fmt.Errorf("asynq: %w", ErrQueueNotFound)
	case err != nil:
		return nil, fmt.Errorf("asynq: %v", err)
	}
	var tasks []*TaskInfo
	for _, i := range infos {
		tasks = append(tasks, newTaskInfo(
			i.Message,
			i.State,
			i.NextProcessAt,
			i.Result,
		))
	}
	return tasks, nil
}

// ListCompletedTasks retrieves completed tasks from the specified queue.
// Tasks are sorted by expiration time (i.e. CompletedAt + Retention) in descending order.
//
// By default, it retrieves the first 30 tasks.
func (i *Inspector) ListCompletedTasks(qname string, opts ...ListOption) ([]*TaskInfo, error) {
	if err := base.ValidateQueueName(qname); err != nil {
		return nil, fmt.Errorf("asynq: %v", err)
	}
	opt := composeListOptions(opts...)
	pgn := rdb.Pagination{Size: opt.pageSize, Page: opt.pageNum - 1}
	infos, err := i.rdb.ListCompleted(qname, pgn)
>>>>>>> 970cb7a6
	switch {
	case errors.IsQueueNotFound(err):
		return nil, fmt.Errorf("asynq: %w", ErrQueueNotFound)
	case err != nil:
		return nil, fmt.Errorf("asynq: %v", err)
	}
	var tasks []*TaskInfo
	for _, i := range infos {
		tasks = append(tasks, newTaskInfo(
			i.Message,
			i.State,
			i.NextProcessAt,
			i.Result,
<<<<<<< HEAD
		))
	}
	return tasks, nil
}

// ListCompletedTasks retrieves completed tasks from the specified queue.
// Tasks are sorted by expiration time (i.e. CompletedAt + Retention) in descending order.
//
// By default, it retrieves the first 30 tasks.
func (i *Inspector) ListCompletedTasks(qname string, opts ...ListOption) ([]*TaskInfo, error) {
	if err := base.ValidateQueueName(qname); err != nil {
		return nil, fmt.Errorf("asynq: %v", err)
	}
	opt := composeListOptions(opts...)
	pgn := base.Pagination{Size: opt.pageSize, Page: opt.pageNum - 1}
	infos, err := i.rdb.ListCompleted(qname, pgn)
	switch {
	case errors.IsQueueNotFound(err):
		return nil, fmt.Errorf("asynq: %w", ErrQueueNotFound)
	case err != nil:
		return nil, fmt.Errorf("asynq: %v", err)
	}
	var tasks []*TaskInfo
	for _, i := range infos {
		tasks = append(tasks, newTaskInfo(
			i.Message,
			i.State,
			i.NextProcessAt,
			i.Result,
=======
>>>>>>> 970cb7a6
		))
	}
	return tasks, nil
}

// DeleteAllPendingTasks deletes all pending tasks from the specified queue,
// and reports the number tasks deleted.
func (i *Inspector) DeleteAllPendingTasks(qname string) (int, error) {
	if err := base.ValidateQueueName(qname); err != nil {
		return 0, err
	}
	n, err := i.rdb.DeleteAllPendingTasks(qname)
	return int(n), err
}

// DeleteAllScheduledTasks deletes all scheduled tasks from the specified queue,
// and reports the number tasks deleted.
func (i *Inspector) DeleteAllScheduledTasks(qname string) (int, error) {
	if err := base.ValidateQueueName(qname); err != nil {
		return 0, err
	}
	n, err := i.rdb.DeleteAllScheduledTasks(qname)
	return int(n), err
}

// DeleteAllRetryTasks deletes all retry tasks from the specified queue,
// and reports the number tasks deleted.
func (i *Inspector) DeleteAllRetryTasks(qname string) (int, error) {
	if err := base.ValidateQueueName(qname); err != nil {
		return 0, err
	}
	n, err := i.rdb.DeleteAllRetryTasks(qname)
	return int(n), err
}

// DeleteAllArchivedTasks deletes all archived tasks from the specified queue,
// and reports the number tasks deleted.
func (i *Inspector) DeleteAllArchivedTasks(qname string) (int, error) {
	if err := base.ValidateQueueName(qname); err != nil {
		return 0, err
	}
	n, err := i.rdb.DeleteAllArchivedTasks(qname)
	return int(n), err
}

// DeleteAllCompletedTasks deletes all completed tasks from the specified queue,
// and reports the number tasks deleted.
func (i *Inspector) DeleteAllCompletedTasks(qname string) (int, error) {
	if err := base.ValidateQueueName(qname); err != nil {
		return 0, err
	}
	n, err := i.rdb.DeleteAllCompletedTasks(qname)
	return int(n), err
}

// DeleteTask deletes a task with the given id from the given queue.
// The task needs to be in pending, scheduled, retry, or archived state,
// otherwise DeleteTask will return an error.
//
// If a queue with the given name doesn't exist, it returns an error wrapping ErrQueueNotFound.
// If a task with the given id doesn't exist in the queue, it returns an error wrapping ErrTaskNotFound.
// If the task is in active state, it returns a non-nil error.
func (i *Inspector) DeleteTask(qname, id string) error {
	if err := base.ValidateQueueName(qname); err != nil {
		return fmt.Errorf("asynq: %v", err)
	}
	err := i.rdb.DeleteTask(qname, id)
	switch {
	case errors.IsQueueNotFound(err):
		return fmt.Errorf("asynq: %w", ErrQueueNotFound)
	case errors.IsTaskNotFound(err):
		return fmt.Errorf("asynq: %w", ErrTaskNotFound)
	case err != nil:
		return fmt.Errorf("asynq: %v", err)
	}
	return nil

}

// RunAllScheduledTasks transition all scheduled tasks to pending state from the given queue,
// and reports the number of tasks transitioned.
func (i *Inspector) RunAllScheduledTasks(qname string) (int, error) {
	if err := base.ValidateQueueName(qname); err != nil {
		return 0, err
	}
	n, err := i.rdb.RunAllScheduledTasks(qname)
	return int(n), err
}

// RunAllRetryTasks transition all retry tasks to pending state from the given queue,
// and reports the number of tasks transitioned.
func (i *Inspector) RunAllRetryTasks(qname string) (int, error) {
	if err := base.ValidateQueueName(qname); err != nil {
		return 0, err
	}
	n, err := i.rdb.RunAllRetryTasks(qname)
	return int(n), err
}

// RunAllArchivedTasks transition all archived tasks to pending state from the given queue,
// and reports the number of tasks transitioned.
func (i *Inspector) RunAllArchivedTasks(qname string) (int, error) {
	if err := base.ValidateQueueName(qname); err != nil {
		return 0, err
	}
	n, err := i.rdb.RunAllArchivedTasks(qname)
	return int(n), err
}

// RunTask updates the task to pending state given a queue name and task id.
// The task needs to be in scheduled, retry, or archived state, otherwise RunTask
// will return an error.
//
// If a queue with the given name doesn't exist, it returns an error wrapping ErrQueueNotFound.
// If a task with the given id doesn't exist in the queue, it returns an error wrapping ErrTaskNotFound.
// If the task is in pending or active state, it returns a non-nil error.
func (i *Inspector) RunTask(qname, id string) error {
	if err := base.ValidateQueueName(qname); err != nil {
		return fmt.Errorf("asynq: %v", err)
	}
	err := i.rdb.RunTask(qname, id)
	switch {
	case errors.IsQueueNotFound(err):
		return fmt.Errorf("asynq: %w", ErrQueueNotFound)
	case errors.IsTaskNotFound(err):
		return fmt.Errorf("asynq: %w", ErrTaskNotFound)
	case err != nil:
		return fmt.Errorf("asynq: %v", err)
	}
	return nil
}

// ArchiveAllPendingTasks archives all pending tasks from the given queue,
// and reports the number of tasks archived.
func (i *Inspector) ArchiveAllPendingTasks(qname string) (int, error) {
	if err := base.ValidateQueueName(qname); err != nil {
		return 0, err
	}
	n, err := i.rdb.ArchiveAllPendingTasks(qname)
	return int(n), err
}

// ArchiveAllScheduledTasks archives all scheduled tasks from the given queue,
// and reports the number of tasks archiveed.
func (i *Inspector) ArchiveAllScheduledTasks(qname string) (int, error) {
	if err := base.ValidateQueueName(qname); err != nil {
		return 0, err
	}
	n, err := i.rdb.ArchiveAllScheduledTasks(qname)
	return int(n), err
}

// ArchiveAllRetryTasks archives all retry tasks from the given queue,
// and reports the number of tasks archiveed.
func (i *Inspector) ArchiveAllRetryTasks(qname string) (int, error) {
	if err := base.ValidateQueueName(qname); err != nil {
		return 0, err
	}
	n, err := i.rdb.ArchiveAllRetryTasks(qname)
	return int(n), err
}

// ArchiveTask archives a task with the given id in the given queue.
// The task needs to be in pending, scheduled, or retry state, otherwise ArchiveTask
// will return an error.
//
// If a queue with the given name doesn't exist, it returns an error wrapping ErrQueueNotFound.
// If a task with the given id doesn't exist in the queue, it returns an error wrapping ErrTaskNotFound.
// If the task is in already archived, it returns a non-nil error.
func (i *Inspector) ArchiveTask(qname, id string) error {
	if err := base.ValidateQueueName(qname); err != nil {
		return fmt.Errorf("asynq: err")
	}
	err := i.rdb.ArchiveTask(qname, id)
	switch {
	case errors.IsQueueNotFound(err):
		return fmt.Errorf("asynq: %w", ErrQueueNotFound)
	case errors.IsTaskNotFound(err):
		return fmt.Errorf("asynq: %w", ErrTaskNotFound)
	case err != nil:
		return fmt.Errorf("asynq: %v", err)
	}
	return nil
}

// CancelProcessing sends a signal to cancel processing of the task
// given a task id. CancelProcessing is best-effort, which means that it does not
// guarantee that the task with the given id will be canceled. The return
// value only indicates whether the cancelation signal has been sent.
func (i *Inspector) CancelProcessing(id string) error {
	return i.rdb.PublishCancelation(id)
}

// PauseQueue pauses task processing on the specified queue.
// If the queue is already paused, it will return a non-nil error.
func (i *Inspector) PauseQueue(qname string) error {
	if err := base.ValidateQueueName(qname); err != nil {
		return err
	}
	return i.rdb.Pause(qname)
}

// UnpauseQueue resumes task processing on the specified queue.
// If the queue is not paused, it will return a non-nil error.
func (i *Inspector) UnpauseQueue(qname string) error {
	if err := base.ValidateQueueName(qname); err != nil {
		return err
	}
	return i.rdb.Unpause(qname)
}

// Servers return a list of running servers' information.
func (i *Inspector) Servers() ([]*ServerInfo, error) {
	servers, err := i.rdb.ListServers()
	if err != nil {
		return nil, err
	}
	workers, err := i.rdb.ListWorkers()
	if err != nil {
		return nil, err
	}
	m := make(map[string]*ServerInfo) // ServerInfo keyed by serverID
	for _, s := range servers {
		m[s.ServerID] = &ServerInfo{
			ID:             s.ServerID,
			Host:           s.Host,
			PID:            s.PID,
			Concurrency:    s.Concurrency,
			Queues:         s.Queues,
			StrictPriority: s.StrictPriority,
			Started:        s.Started,
			Status:         s.Status,
			ActiveWorkers:  make([]*WorkerInfo, 0),
		}
	}
	for _, w := range workers {
		srvInfo, ok := m[w.ServerID]
		if !ok {
			continue
		}
		wrkInfo := &WorkerInfo{
			TaskID:      w.ID,
			TaskType:    w.Type,
			TaskPayload: w.Payload,
			Queue:       w.Queue,
			Started:     w.Started,
			Deadline:    w.Deadline,
		}
		srvInfo.ActiveWorkers = append(srvInfo.ActiveWorkers, wrkInfo)
	}
	var out []*ServerInfo
	for _, srvInfo := range m {
		out = append(out, srvInfo)
	}
	return out, nil
}

// ServerInfo describes a running Server instance.
type ServerInfo struct {
	// Unique Identifier for the server.
	ID string
	// Host machine on which the server is running.
	Host string
	// PID of the process in which the server is running.
	PID int

	// Server configuration details.
	// See Config doc for field descriptions.
	Concurrency    int
	Queues         map[string]int
	StrictPriority bool

	// Time the server started.
	Started time.Time
	// Status indicates the status of the server.
	// TODO: Update comment with more details.
	Status string
	// A List of active workers currently processing tasks.
	ActiveWorkers []*WorkerInfo
}

// WorkerInfo describes a running worker processing a task.
type WorkerInfo struct {
	// ID of the task the worker is processing.
	TaskID string
	// Type of the task the worker is processing.
	TaskType string
	// Payload of the task the worker is processing.
	TaskPayload []byte
	// Queue from which the worker got its task.
	Queue string
	// Time the worker started processing the task.
	Started time.Time
	// Time the worker needs to finish processing the task by.
	Deadline time.Time
}

// ClusterKeySlot returns an integer identifying the hash slot the given queue hashes to.
func (i *Inspector) ClusterKeySlot(qname string) (int64, error) {
	return i.rdb.ClusterKeySlot(qname)
}

// ClusterNodes returns a list of nodes the given queue belongs to.
//
// Only relevant if task queues are stored in redis cluster.
func (i *Inspector) ClusterNodes(qname string) ([]*base.ClusterNode, error) {
	return i.rdb.ClusterNodes(qname)
}

// SchedulerEntry holds information about a periodic task registered with a scheduler.
type SchedulerEntry struct {
	// Identifier of this entry.
	ID string

	// Spec describes the schedule of this entry.
	Spec string

	// Periodic Task registered for this entry.
	Task *Task

	// Opts is the options for the periodic task.
	Opts []Option

	// Next shows the next time the task will be enqueued.
	Next time.Time

	// Prev shows the last time the task was enqueued.
	// Zero time if task was never enqueued.
	Prev time.Time
}

// SchedulerEntries returns a list of all entries registered with
// currently running schedulers.
func (i *Inspector) SchedulerEntries() ([]*SchedulerEntry, error) {
	var entries []*SchedulerEntry
	res, err := i.rdb.ListSchedulerEntries()
	if err != nil {
		return nil, err
	}
	for _, e := range res {
		task := NewTask(e.Type, e.Payload)
		var opts []Option
		for _, s := range e.Opts {
			if o, err := parseOption(s); err == nil {
				// ignore bad data
				opts = append(opts, o)
			}
		}
		entries = append(entries, &SchedulerEntry{
			ID:   e.ID,
			Spec: e.Spec,
			Task: task,
			Opts: opts,
			Next: e.Next,
			Prev: e.Prev,
		})
	}
	return entries, nil
}

// parseOption interprets a string s as an Option and returns the Option if parsing is successful,
// otherwise returns non-nil error.
func parseOption(s string) (Option, error) {
	fn, arg := parseOptionFunc(s), parseOptionArg(s)
	switch fn {
	case "Queue":
		qname, err := strconv.Unquote(arg)
		if err != nil {
			return nil, err
		}
		return Queue(qname), nil
	case "MaxRetry":
		n, err := strconv.Atoi(arg)
		if err != nil {
			return nil, err
		}
		return MaxRetry(n), nil
	case "Timeout":
		d, err := time.ParseDuration(arg)
		if err != nil {
			return nil, err
		}
		return Timeout(d), nil
	case "Deadline":
		t, err := time.Parse(time.UnixDate, arg)
		if err != nil {
			return nil, err
		}
		return Deadline(t), nil
	case "Unique":
		d, err := time.ParseDuration(arg)
		if err != nil {
			return nil, err
		}
		return Unique(d), nil
	case "ProcessAt":
		t, err := time.Parse(time.UnixDate, arg)
		if err != nil {
			return nil, err
		}
		return ProcessAt(t), nil
	case "ProcessIn":
		d, err := time.ParseDuration(arg)
		if err != nil {
			return nil, err
		}
		return ProcessIn(d), nil
	case "Retention":
		d, err := time.ParseDuration(arg)
		if err != nil {
			return nil, err
		}
		return Retention(d), nil
	default:
		return nil, fmt.Errorf("cannot not parse option string %q", s)
	}
}

func parseOptionFunc(s string) string {
	i := strings.Index(s, "(")
	return s[:i]
}

func parseOptionArg(s string) string {
	i := strings.Index(s, "(")
	if i >= 0 {
		j := strings.Index(s, ")")
		if j > i {
			return s[i+1 : j]
		}
	}
	return ""
}

// SchedulerEnqueueEvent holds information about an enqueue event by a scheduler.
type SchedulerEnqueueEvent struct {
	// ID of the task that was enqueued.
	TaskID string

	// Time the task was enqueued.
	EnqueuedAt time.Time
}

// ListSchedulerEnqueueEvents retrieves a list of enqueue events from the specified scheduler entry.
//
// By default, it retrieves the first 30 tasks.
func (i *Inspector) ListSchedulerEnqueueEvents(entryID string, opts ...ListOption) ([]*SchedulerEnqueueEvent, error) {
	opt := composeListOptions(opts...)
	pgn := base.Pagination{Size: opt.pageSize, Page: opt.pageNum - 1}
	data, err := i.rdb.ListSchedulerEnqueueEvents(entryID, pgn)
	if err != nil {
		return nil, err
	}
	var events []*SchedulerEnqueueEvent
	for _, e := range data {
		events = append(events, &SchedulerEnqueueEvent{TaskID: e.TaskID, EnqueuedAt: e.EnqueuedAt})
	}
	return events, nil
}

func (i *Inspector) Purge(dropTables bool) error {
	return i.rdb.Purge(dropTables)
}<|MERGE_RESOLUTION|>--- conflicted
+++ resolved
@@ -10,10 +10,6 @@
 	"strings"
 	"time"
 
-<<<<<<< HEAD
-=======
-	"github.com/go-redis/redis/v8"
->>>>>>> 970cb7a6
 	"github.com/hibiken/asynq/internal/base"
 	"github.com/hibiken/asynq/internal/errors"
 )
@@ -280,11 +276,7 @@
 		return nil, fmt.Errorf("asynq: %v", err)
 	}
 	opt := composeListOptions(opts...)
-<<<<<<< HEAD
 	pgn := base.Pagination{Size: opt.pageSize, Page: opt.pageNum - 1}
-=======
-	pgn := rdb.Pagination{Size: opt.pageSize, Page: opt.pageNum - 1}
->>>>>>> 970cb7a6
 	infos, err := i.rdb.ListPending(qname, pgn)
 	switch {
 	case errors.IsQueueNotFound(err):
@@ -312,11 +304,7 @@
 		return nil, fmt.Errorf("asynq: %v", err)
 	}
 	opt := composeListOptions(opts...)
-<<<<<<< HEAD
 	pgn := base.Pagination{Size: opt.pageSize, Page: opt.pageNum - 1}
-=======
-	pgn := rdb.Pagination{Size: opt.pageSize, Page: opt.pageNum - 1}
->>>>>>> 970cb7a6
 	infos, err := i.rdb.ListActive(qname, pgn)
 	switch {
 	case errors.IsQueueNotFound(err):
@@ -345,11 +333,7 @@
 		return nil, fmt.Errorf("asynq: %v", err)
 	}
 	opt := composeListOptions(opts...)
-<<<<<<< HEAD
 	pgn := base.Pagination{Size: opt.pageSize, Page: opt.pageNum - 1}
-=======
-	pgn := rdb.Pagination{Size: opt.pageSize, Page: opt.pageNum - 1}
->>>>>>> 970cb7a6
 	infos, err := i.rdb.ListScheduled(qname, pgn)
 	switch {
 	case errors.IsQueueNotFound(err):
@@ -378,11 +362,7 @@
 		return nil, fmt.Errorf("asynq: %v", err)
 	}
 	opt := composeListOptions(opts...)
-<<<<<<< HEAD
 	pgn := base.Pagination{Size: opt.pageSize, Page: opt.pageNum - 1}
-=======
-	pgn := rdb.Pagination{Size: opt.pageSize, Page: opt.pageNum - 1}
->>>>>>> 970cb7a6
 	infos, err := i.rdb.ListRetry(qname, pgn)
 	switch {
 	case errors.IsQueueNotFound(err):
@@ -411,11 +391,7 @@
 		return nil, fmt.Errorf("asynq: %v", err)
 	}
 	opt := composeListOptions(opts...)
-<<<<<<< HEAD
 	pgn := base.Pagination{Size: opt.pageSize, Page: opt.pageNum - 1}
-	infos, err := i.rdb.ListArchived(qname, pgn)
-=======
-	pgn := rdb.Pagination{Size: opt.pageSize, Page: opt.pageNum - 1}
 	infos, err := i.rdb.ListArchived(qname, pgn)
 	switch {
 	case errors.IsQueueNotFound(err):
@@ -444,9 +420,8 @@
 		return nil, fmt.Errorf("asynq: %v", err)
 	}
 	opt := composeListOptions(opts...)
-	pgn := rdb.Pagination{Size: opt.pageSize, Page: opt.pageNum - 1}
+	pgn := base.Pagination{Size: opt.pageSize, Page: opt.pageNum - 1}
 	infos, err := i.rdb.ListCompleted(qname, pgn)
->>>>>>> 970cb7a6
 	switch {
 	case errors.IsQueueNotFound(err):
 		return nil, fmt.Errorf("asynq: %w", ErrQueueNotFound)
@@ -460,38 +435,6 @@
 			i.State,
 			i.NextProcessAt,
 			i.Result,
-<<<<<<< HEAD
-		))
-	}
-	return tasks, nil
-}
-
-// ListCompletedTasks retrieves completed tasks from the specified queue.
-// Tasks are sorted by expiration time (i.e. CompletedAt + Retention) in descending order.
-//
-// By default, it retrieves the first 30 tasks.
-func (i *Inspector) ListCompletedTasks(qname string, opts ...ListOption) ([]*TaskInfo, error) {
-	if err := base.ValidateQueueName(qname); err != nil {
-		return nil, fmt.Errorf("asynq: %v", err)
-	}
-	opt := composeListOptions(opts...)
-	pgn := base.Pagination{Size: opt.pageSize, Page: opt.pageNum - 1}
-	infos, err := i.rdb.ListCompleted(qname, pgn)
-	switch {
-	case errors.IsQueueNotFound(err):
-		return nil, fmt.Errorf("asynq: %w", ErrQueueNotFound)
-	case err != nil:
-		return nil, fmt.Errorf("asynq: %v", err)
-	}
-	var tasks []*TaskInfo
-	for _, i := range infos {
-		tasks = append(tasks, newTaskInfo(
-			i.Message,
-			i.State,
-			i.NextProcessAt,
-			i.Result,
-=======
->>>>>>> 970cb7a6
 		))
 	}
 	return tasks, nil
