--- conflicted
+++ resolved
@@ -7,8 +7,6 @@
 
 ## [Unreleased]
 
-<<<<<<< HEAD
-=======
 ## [0.19.1] - 2021-12-12
 
 ### Added
@@ -20,7 +18,6 @@
 
 - Fixed an error when user pass a duration less than 1s to `Unique` option
 
->>>>>>> 970cb7a6
 ## [0.19.0] - 2021-11-06
 
 ### Changed
